--- conflicted
+++ resolved
@@ -32,10 +32,8 @@
 # dist paths
 **/dist
 
-<<<<<<< HEAD
 # Python venv
 .venv
-=======
+
 # OS
-.DS_Store
->>>>>>> 20fbf789
+.DS_Store