[package]
name = "trustchain-cli"
version = "0.1.0"
authors = ["Trustchain Devs"]
edition = "2021"

[[bin]]
name = "trustchain-cli"
path = "src/bin/main.rs"

[dependencies]
trustchain-core = { path = "../trustchain-core" }
trustchain-ion = { path = "../trustchain-ion" }
trustchain-api = { path = "../trustchain-api" }
trustchain-http = { path = "../trustchain-http" }


clap = { version = "4.0.32", features = ["derive", "cargo"] }
did-ion = { git = "https://github.com/alan-turing-institute/ssi.git", rev = "1aa3223a384ee71df1333bbce04af445e852eab5" }
lazy_static = "1.4.0"
serde = { version = "1.0", features = ["derive"] }
serde_json = "1.0"
<<<<<<< HEAD
ssi = {git="https://github.com/alan-turing-institute/ssi.git", branch="modify-encode-sign-jwt", features = ["http-did", "secp256k1"]}
tokio = {version = "1.20.1", features = ["full"]}
toml="0.7.2"
josekit = "0.8"
=======
ssi = { git = "https://github.com/alan-turing-institute/ssi.git", rev = "1aa3223a384ee71df1333bbce04af445e852eab5", features = [
    "http-did",
    "secp256k1",
    "rss",
] }
tokio = { version = "1.20.1", features = ["full"] }
toml = "0.7.2"
>>>>>>> 070a91a7
<|MERGE_RESOLUTION|>--- conflicted
+++ resolved
@@ -17,20 +17,14 @@
 
 clap = { version = "4.0.32", features = ["derive", "cargo"] }
 did-ion = { git = "https://github.com/alan-turing-institute/ssi.git", rev = "1aa3223a384ee71df1333bbce04af445e852eab5" }
+josekit = "0.8"
 lazy_static = "1.4.0"
 serde = { version = "1.0", features = ["derive"] }
 serde_json = "1.0"
-<<<<<<< HEAD
-ssi = {git="https://github.com/alan-turing-institute/ssi.git", branch="modify-encode-sign-jwt", features = ["http-did", "secp256k1"]}
-tokio = {version = "1.20.1", features = ["full"]}
-toml="0.7.2"
-josekit = "0.8"
-=======
 ssi = { git = "https://github.com/alan-turing-institute/ssi.git", rev = "1aa3223a384ee71df1333bbce04af445e852eab5", features = [
     "http-did",
     "secp256k1",
     "rss",
 ] }
 tokio = { version = "1.20.1", features = ["full"] }
-toml = "0.7.2"
->>>>>>> 070a91a7
+toml = "0.7.2"