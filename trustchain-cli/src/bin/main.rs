--- conflicted
+++ resolved
@@ -151,12 +151,8 @@
 async fn main() -> Result<(), Box<dyn std::error::Error>> {
     let matches = cli().get_matches();
     let endpoint = cli_config().ion_endpoint.to_address();
-<<<<<<< HEAD
     let root_event_time: u32 = cli_config().root_event_time;
-    let verifier = IONVerifier::new(get_ion_resolver(&endpoint));
-=======
     let verifier = TrustchainVerifier::new(trustchain_resolver(&endpoint));
->>>>>>> 2343764b
     let resolver = verifier.resolver();
     let mut context_loader = ContextLoader::default();
     match matches.subcommand() {
