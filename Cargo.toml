--- conflicted
+++ resolved
@@ -1,90 +1,5 @@
-<<<<<<< HEAD
-[package]
-name = "trustchain"
-version = "0.1.0"
-authors = ["Trustchain Devs"]
-edition = "2018"
-
-[lib]
-crate-type = ["cdylib", "rlib"]
-
-[[bin]]
-name = "create"
-path = "src/bin/create.rs"
-
-[[bin]]
-name = "create_and_update"
-path = "src/bin/create_and_update.rs"
-
-[[bin]]
-name = "resolve"
-path = "src/bin/resolve.rs"
-
-[[bin]]
-name = "http_request"
-path = "src/bin/http_request.rs"
-
-[features]
-default = ["console_error_panic_hook"]
-
-[dependencies]
-wasm-bindgen = "0.2.63"
-
-# The `console_error_panic_hook` crate provides better debugging of panics by
-# logging them with `console.error`. This is great for development, but requires
-# all the `std::fmt` and `std::panicking` infrastructure, so isn't great for
-# code size when deploying.
-console_error_panic_hook = { version = "0.1.6", optional = true }
-
-# `wee_alloc` is a tiny allocator for wasm that is only ~1K in code size
-# compared to the default allocator's ~10K. It is slower than the default
-# allocator, however.
-#
-# Unfortunately, `wee_alloc` requires nightly Rust when targeting wasm for now.
-wee_alloc = { version = "0.4.5", optional = true }
-
-clap = { version = "~3.2", features=["derive", "cargo"] }
-
-# https://crates.io/crates/did-ion
-did-ion="0.1.0"
-tokio = {version = "1.20.1", features = ["full"]}
-futures = "0.3.21"
-
-async-trait = "0.1"
-
-# ssi = { version = "0.4", path = "../", default-features = false, features = ["http-did", "secp256k1"] }
-ssi = { version = "0.4", features = ["http-did", "secp256k1"] }
-serde_json = "1.0"
-canonical_json = "0.4.0"
-# lazy_static="1.4.0"
-# async-trait = "0.1"
-# anyhow = {}
-# failure = {}
-serde = { version = "1.0", features = ["derive"] }
-serde_jcs = "0.1.0"
-# anyhow = "1.0"
-thiserror = "1.0"
-# base64 = "0.13"
-# sha2 = "0.10"
-# json-patch = "0.2.6"
-reqwest = { version = "0.11", features = ["json"] }
-
-
-[target.'cfg(target_os = "android")'.dependencies.reqwest]
-version = "0.11"
-features = ["json", "native-tls-vendored"]
-
-
-[dev-dependencies]
-wasm-bindgen-test = "0.3.13"
-
-[profile.release]
-# Tell `rustc` to optimize for small code size.
-opt-level = "s"
-=======
 [workspace]
 members = [
     "trustchain-core",
     "trustchain-ion",
-]
->>>>>>> d59dcf0b
+]