use anyhow::anyhow;
use did_ion::sidetree::DocumentState;
use serde_json::to_string_pretty;
use ssi::did_resolve::ResolutionResult;
use thiserror::Error;
use trustchain_api::{api::TrustchainDIDAPI, TrustchainAPI};
use trustchain_core::chain::DIDChain;
use trustchain_core::verifier::Verifier;
use trustchain_ion::{get_ion_resolver, verifier::IONVerifier};

<<<<<<< HEAD
=======
/// Example greet function.
pub fn greet() -> String {
    "Hello from Rust! 🦀".into()
}

/// Example resolve interface.
pub fn resolve_prototype(did: String) -> String {
    // Trustchain Resolver with android localhost
    let resolver = get_ion_resolver("http://127.0.0.1:3000/");
    // Result metadata, Document, Document metadata
    let (_, doc, _) = resolver.resolve_as_result(&did).unwrap();
    to_string_pretty(&doc.unwrap()).expect("Cannot convert to JSON.")
}

//"did:ion:test:EiCzekHARUPkqf0NRsQ6kfpcnEbwtpdTIgadTYWaggx8Rg"
// ROOT_EVENT_TIME_2378493
pub fn verify_prototype(did: String, root_timestamp: u32) -> DIDChain {
    // Construct a Trustchain Resolver from a Sidetree (ION) DIDMethod.
    let resolver = get_ion_resolver("http://localhost:3000/");
    let mut verifier = IONVerifier::new(resolver);

    verifier.verify(&did, root_timestamp).unwrap()
}

>>>>>>> d2a67ebe
// TODO: implement the below functions that will be used as FFI on desktop GUI. Aim to implement the
// functions to that they each call a TrustchainCLI method.
//
// NOTE: There is currently an [open pull request](https://github.com/fzyzcjy/flutter_rust_bridge/pull/582)
// for support of the rust Result type which will add the functionality of returning custom error
// types rather than only a custom error message (&str).
#[derive(Error, Debug)]
enum FFIGUIError {
    #[error("JSON Deserialisation Error: {0}.")]
    FailedToDeserialise(serde_json::Error),
    #[error("Failed to deserialise: {1} \n Info: {0}")]
    FailedToDeserialiseVerbose(String, serde_json::Error),
}
/// Creates a controlled DID from a passed document state, writing the associated create operation to file in the operations path.
pub fn create(doc_state: Option<String>, verbose: bool) -> anyhow::Result<()> {
    let mut document_state: Option<DocumentState> = None;
    if let Some(doc_string) = doc_state {
        match serde_json::from_str(&doc_string) {
            Ok(doc) => document_state = Some(doc),
            // Err(err) => return Err(FFIGUIError::FailedToDeserialise(err).into()),
            Err(err) => return Err(anyhow!("{}",FFIGUIError::FailedToDeserialise(err).to_string())),
        }
        // document_state = Some(serde_json::from_str(&doc_string).unwrap())
    }
    match TrustchainAPI::create(document_state, verbose) {
        Ok(_) => Ok(()),
        Err(err) => Err(anyhow!("{err}")),
    }
}

/// An uDID attests to a dDID, writing the associated update operation to file in the operations path.
pub fn attest(did: String, controlled_did: String, verbose: bool) -> anyhow::Result<()> {
    match TrustchainAPI::attest(&did, &controlled_did, verbose) {
        Ok(_) => Ok(()),
        Err(err) => Err(anyhow!("{err}")),
    }
}
/// Resolves a given DID using a resolver available at localhost:3000
pub fn resolve(did: String) -> anyhow::Result<String> {
    let (res_meta, doc, doc_meta) = TrustchainAPI::resolve(&did, "http://localhost:3000/".into())?;
    // TODO: refactor conversion into trustchain-core resolve module
    Ok(serde_json::to_string_pretty(&ResolutionResult {
        context: Some(serde_json::Value::String(
            "https://w3id.org/did-resolution/v1".to_string(),
        )),
        did_document: doc,
        did_resolution_metadata: Some(res_meta),
        did_document_metadata: doc_meta,
        property_set: None,
    })?)
}

/// TODO: the below have no CLI implementation currently but are planned
/// Verifies a given DID using a resolver available at localhost:3000, returning a result.
pub fn verify(did: String, verbose: bool) -> anyhow::Result<String> {
    match TrustchainAPI::verify(&did, verbose) {
        Ok(did_chain) => Ok(serde_json::to_string_pretty(&did_chain)
            .expect("Serialize implimented for DIDChain struct")),
        Err(err) => Err(anyhow!("{err}")),
    }
}
/// Generates an update operation and writes to operations path.
fn update(did: String, controlled_did: String, verbose: bool) -> anyhow::Result<()> {
    todo!()
}
/// Generates a recover operation and writes to operations path.
fn recover(did: String, verbose: bool) -> anyhow::Result<()> {
    todo!()
}
/// Generates a deactivate operation and writes to operations path.
fn deactivate(did: String, verbose: bool) -> anyhow::Result<()> {
    todo!()
}
/// Publishes operations within the operations path (queue).
fn publish(did: String, verbose: bool) -> anyhow::Result<()> {
    todo!()
}<|MERGE_RESOLUTION|>--- conflicted
+++ resolved
@@ -8,33 +8,6 @@
 use trustchain_core::verifier::Verifier;
 use trustchain_ion::{get_ion_resolver, verifier::IONVerifier};
 
-<<<<<<< HEAD
-=======
-/// Example greet function.
-pub fn greet() -> String {
-    "Hello from Rust! 🦀".into()
-}
-
-/// Example resolve interface.
-pub fn resolve_prototype(did: String) -> String {
-    // Trustchain Resolver with android localhost
-    let resolver = get_ion_resolver("http://127.0.0.1:3000/");
-    // Result metadata, Document, Document metadata
-    let (_, doc, _) = resolver.resolve_as_result(&did).unwrap();
-    to_string_pretty(&doc.unwrap()).expect("Cannot convert to JSON.")
-}
-
-//"did:ion:test:EiCzekHARUPkqf0NRsQ6kfpcnEbwtpdTIgadTYWaggx8Rg"
-// ROOT_EVENT_TIME_2378493
-pub fn verify_prototype(did: String, root_timestamp: u32) -> DIDChain {
-    // Construct a Trustchain Resolver from a Sidetree (ION) DIDMethod.
-    let resolver = get_ion_resolver("http://localhost:3000/");
-    let mut verifier = IONVerifier::new(resolver);
-
-    verifier.verify(&did, root_timestamp).unwrap()
-}
-
->>>>>>> d2a67ebe
 // TODO: implement the below functions that will be used as FFI on desktop GUI. Aim to implement the
 // functions to that they each call a TrustchainCLI method.
 //
@@ -55,7 +28,12 @@
         match serde_json::from_str(&doc_string) {
             Ok(doc) => document_state = Some(doc),
             // Err(err) => return Err(FFIGUIError::FailedToDeserialise(err).into()),
-            Err(err) => return Err(anyhow!("{}",FFIGUIError::FailedToDeserialise(err).to_string())),
+            Err(err) => {
+                return Err(anyhow!(
+                    "{}",
+                    FFIGUIError::FailedToDeserialise(err).to_string()
+                ))
+            }
         }
         // document_state = Some(serde_json::from_str(&doc_string).unwrap())
     }
@@ -90,7 +68,7 @@
 /// TODO: the below have no CLI implementation currently but are planned
 /// Verifies a given DID using a resolver available at localhost:3000, returning a result.
 pub fn verify(did: String, verbose: bool) -> anyhow::Result<String> {
-    match TrustchainAPI::verify(&did, verbose) {
+    match TrustchainAPI::verify(&did) {
         Ok(did_chain) => Ok(serde_json::to_string_pretty(&did_chain)
             .expect("Serialize implimented for DIDChain struct")),
         Err(err) => Err(anyhow!("{err}")),
