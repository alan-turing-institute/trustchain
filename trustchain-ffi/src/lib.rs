--- conflicted
+++ resolved
@@ -1,8 +1,4 @@
 pub mod config;
 // pub mod gui;
 pub mod mobile;
-<<<<<<< HEAD
-// mod mobile_bridge;
-=======
-mod mobile_bridge;
->>>>>>> 26e781fe
+mod mobile_bridge;