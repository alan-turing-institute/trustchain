[package]
name = "trustchain-ffi"
version = "0.1.0"
authors = ["Trustchain Devs"]
edition = "2021"

[lib]
crate-type = ["cdylib", "staticlib"]

# See more keys and their definitions at https://doc.rust-lang.org/cargo/reference/manifest.html

[dependencies]
trustchain-core = { path = "../trustchain-core" }
trustchain-ion = { path = "../trustchain-ion" }
trustchain-api = { path = "../trustchain-api" }

anyhow = "1.0"
flutter_rust_bridge = "1"
serde_json = "1.0"
serde = { version = "1.0", features = ["derive"] }
ssi = "0.4"
<<<<<<< HEAD
did-ion="0.1.0"
thiserror="1.0"
=======
tokio = { version = "1.14.0", features = ["rt-multi-thread"] }
>>>>>>> a1663a1b
<|MERGE_RESOLUTION|>--- conflicted
+++ resolved
@@ -19,9 +19,6 @@
 serde_json = "1.0"
 serde = { version = "1.0", features = ["derive"] }
 ssi = "0.4"
-<<<<<<< HEAD
 did-ion="0.1.0"
 thiserror="1.0"
-=======
-tokio = { version = "1.14.0", features = ["rt-multi-thread"] }
->>>>>>> a1663a1b
+tokio = { version = "1.14.0", features = ["rt-multi-thread"] }