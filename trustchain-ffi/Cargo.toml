[package]
name = "trustchain-ffi"
version = "0.1.0"
authors = ["Trustchain Devs"]
edition = "2021"

[lib]
crate-type = ["cdylib", "staticlib"]

# See more keys and their definitions at https://doc.rust-lang.org/cargo/reference/manifest.html

[dependencies]
trustchain-core = { path = "../trustchain-core" }
trustchain-ion = { path = "../trustchain-ion" }
trustchain-api = { path = "../trustchain-api" }

anyhow = "1.0"
did-ion="0.1.0"
flutter_rust_bridge = "1"
lazy_static="1.4.0"
serde = { version = "1.0", features = ["derive"] }
serde_json = "1.0"
ssi = "0.4"
<<<<<<< HEAD
did-ion="0.1.0"
thiserror="1.0"
tokio = { version = "1.14.0", features = ["rt-multi-thread"] }
toml="0.7.2"
lazy_static="1.4.0"
=======
thiserror="1.0"
tokio = { version = "1.14.0", features = ["rt-multi-thread"] }
toml="0.7.2"
>>>>>>> 4162d5a7
<|MERGE_RESOLUTION|>--- conflicted
+++ resolved
@@ -21,14 +21,6 @@
 serde = { version = "1.0", features = ["derive"] }
 serde_json = "1.0"
 ssi = "0.4"
-<<<<<<< HEAD
-did-ion="0.1.0"
 thiserror="1.0"
 tokio = { version = "1.14.0", features = ["rt-multi-thread"] }
-toml="0.7.2"
-lazy_static="1.4.0"
-=======
-thiserror="1.0"
-tokio = { version = "1.14.0", features = ["rt-multi-thread"] }
-toml="0.7.2"
->>>>>>> 4162d5a7
+toml="0.7.2"