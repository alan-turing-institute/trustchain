--- conflicted
+++ resolved
@@ -36,18 +36,9 @@
         // Include test signing keys for two resolvable DIDs
         let root_plus_1_did_suffix = "EiBVpjUxXeSRJpvj2TewlX9zNF3GKMCKWwGmKBZqF6pk_A";
         let root_plus_2_did_suffix = "EiAtHHKFJWAk5AsM3tgCut3OiBY4ekHTf66AAjoysXL65Q";
-<<<<<<< HEAD
         let root_plus_2_candidate_did_suffix = "EiCDmY0qxsde9AdIwMf2tUKOiMo4aHnoWaPBRCeGt7iMHA";
-        let root_plus_1_signing_key: &str = r#"{"kty":"EC","crv":"secp256k1","x":"aApKobPO8H8wOv-oGT8K3Na-8l-B1AE3uBZrWGT6FJU","y":"dspEqltAtlTKJ7cVRP_gMMknyDPqUw-JHlpwS2mFuh0","d":"HbjLQf4tnwJR6861-91oGpERu8vmxDpW8ZroDCkmFvY"}"#;
-        let root_plus_2_signing_key: &str = r#"{"kty":"EC","crv":"secp256k1","x":"0nnR-pz2EZGfb7E1qfuHhnDR824HhBioxz4E-EBMnM4","y":"rWqDVJ3h16RT1N-Us7H7xRxvbC0UlMMQQgxmXOXd4bY","d":"bJnhIQgj0eQoRXIw5Xna6LErnili2ajMstoJLI21HiQ"}"#;
+        // TODO: move to data as for the other keys
         let root_plus_2_candidate_signing_key: &str = r#"{"kty":"EC","crv":"secp256k1","x":"WzbWcgvvq21xKDTsvANakBSI3nJKDSmNa99usFmYJ0E","y":"vAFo1gkFqgEE3QsX1xlmHcoKxs5AuDqc18kkYEGVwDk","d":"LHt66ri5ykeVqEZwbzboJevbh5UEZkT8r8etsjg3KeE"}"#;
-        let root_plus_1_signing_jwk: JWK= serde_json::from_str(root_plus_1_signing_key).unwrap();
-        let root_plus_2_signing_jwk: JWK= serde_json::from_str(root_plus_2_signing_key).unwrap();
-        let root_plus_2_candidate_signing_jwk: JWK = serde_json::from_str(root_plus_2_candidate_signing_key).unwrap();
-        utils_key_manager.save_keys(root_plus_1_did_suffix, KeyType::SigningKey, &OneOrMany::One(root_plus_1_signing_jwk), false).unwrap();
-        utils_key_manager.save_keys(root_plus_2_did_suffix, KeyType::SigningKey, &OneOrMany::One(root_plus_2_signing_jwk), false).unwrap();
-        utils_key_manager.save_keys(root_plus_2_candidate_did_suffix, KeyType::SigningKey, &OneOrMany::One(root_plus_2_candidate_signing_jwk), false).unwrap();
-=======
         let root_plus_1_signing_jwk: JWK = serde_json::from_str(ROOT_PLUS_1_SIGNING_KEY).unwrap();
         let root_plus_2_signing_jwks: Vec<JWK> =
             serde_json::from_str(ROOT_PLUS_2_SIGNING_KEYS).unwrap();
@@ -67,7 +58,8 @@
                 false,
             )
             .unwrap();
->>>>>>> 070a91a7
+        let root_plus_2_candidate_signing_jwk: JWK = serde_json::from_str(root_plus_2_candidate_signing_key).unwrap();
+        utils_key_manager.save_keys(root_plus_2_candidate_did_suffix, KeyType::SigningKey, &OneOrMany::One(root_plus_2_candidate_signing_jwk), false).unwrap();
     });
 }
 
