//! Utils module.
use crate::TRUSTCHAIN_DATA;
use serde::Serialize;
use sha2::{Digest, Sha256};
<<<<<<< HEAD
use ssi::did::{Document, ServiceEndpoint, VerificationMethod, VerificationMethodMap};
use ssi::jwk::JWK;
// use std::io::Read;
use crate::TRUSTCHAIN_DATA;
=======
use ssi::did::{Document, VerificationMethod, VerificationMethodMap};
use ssi::jwk::JWK;
>>>>>>> c58b3881
use std::path::{Path, PathBuf};
use std::sync::Once;

// Get the type of an object as a String. For diagnostic purposes (debugging) only.
pub fn type_of<T>(_: &T) -> String {
    std::any::type_name::<T>().to_string()
}

// Set-up tempdir and use as env var for TRUSTCHAIN_DATA
// https://stackoverflow.com/questions/58006033/how-to-run-setup-code-before-any-tests-run-in-rust
static INIT: Once = Once::new();
pub fn init() {
    INIT.call_once(|| {
        // initialization code here
        let tempdir = tempfile::tempdir().unwrap();
        std::env::set_var(TRUSTCHAIN_DATA, Path::new(tempdir.as_ref().as_os_str()));
    });
}

/// Extracts a vec of public keys from a DID document.
pub fn extract_keys(doc: &Document) -> Vec<JWK> {
    let mut public_keys: Vec<JWK> = Vec::new();
    if let Some(verification_methods) = doc.verification_method.as_ref() {
        for verification_method in verification_methods {
            if let VerificationMethod::Map(VerificationMethodMap {
                public_key_jwk: Some(key),
                ..
            }) = verification_method
            {
                public_keys.push(key.clone());
            } else {
                continue;
            }
        }
    }
    public_keys
}

/// From [did-ion](https://docs.rs/did-ion/0.1.0/src/did_ion/sidetree.rs.html).
const MULTIHASH_SHA2_256_PREFIX: &[u8] = &[0x12];
/// From [did-ion](https://docs.rs/did-ion/0.1.0/src/did_ion/sidetree.rs.html).
const MULTIHASH_SHA2_256_SIZE: &[u8] = &[0x20];
/// From [did-ion](https://docs.rs/did-ion/0.1.0/src/did_ion/sidetree.rs.html#107-209).
/// Returns multihash prefix and hash.
///
/// Default implementation: SHA-256 (`sha2-256`)
fn hash_protocol_algorithm(data: &[u8]) -> (Vec<u8>, Vec<u8>) {
    let mut hasher = Sha256::new();
    hasher.update(data);
    let hash = hasher.finalize().to_vec();
    (
        [MULTIHASH_SHA2_256_PREFIX, MULTIHASH_SHA2_256_SIZE].concat(),
        hash,
    )
}

/// [`DATA_ENCODING_SCHEME`](https://identity.foundation/sidetree/spec/v1.0.0/#data-encoding-scheme)
fn data_encoding_scheme(data: &[u8]) -> String {
    base64::encode_config(data, base64::URL_SAFE_NO_PAD)
}

/// Gets the path for storing operations and creates directories if they do not exist.
pub fn get_operations_path() -> Result<PathBuf, Box<dyn std::error::Error>> {
    let path: String = std::env::var(TRUSTCHAIN_DATA)?;
    // Make directory and operation file name
    let path = Path::new(path.as_str()).join("operations");
    std::fs::create_dir_all(&path)?;
    Ok(path)
}

/// Returns the suffix of a short-form DID.
pub fn get_did_suffix(did: &str) -> &str {
    did.split(':').last().unwrap()
}

/// From did-ion: https://docs.rs/did-ion/0.1.0/src/did_ion/sidetree.rs.html
const MULTIHASH_SHA2_256_PREFIX: &[u8] = &[0x12];
const MULTIHASH_SHA2_256_SIZE: &[u8] = &[0x20];
/// From did-ion: https://docs.rs/did-ion/0.1.0/src/did_ion/sidetree.rs.html#107-209
/// Combination of [hash_protocol] and [hash_algorithm]
///
/// Returns multihash prefix and hash.
///
/// Default implementation: SHA-256 (`sha2-256`)
///
/// [hash_protocol] and [hash_algorithm] must correspond, and their default implementations
/// call this function ([hash_protocol_algorithm]). Implementers are therefore encouraged to
/// overwrite this function ([hash_protocol_algorithm]) rather than those ([hash_protocol] and
/// [hash_algorithm]).
///
/// [hash_protocol]: Self::hash_protocol
/// [hash_algorithm]: Self::hash_algorithm
/// [hash_protocol_algorithm]: Self::hash_protocol_algorithm
fn hash_protocol_algorithm(data: &[u8]) -> (Vec<u8>, Vec<u8>) {
    let mut hasher = Sha256::new();
    hasher.update(data);
    let hash = hasher.finalize().to_vec();
    (
        [MULTIHASH_SHA2_256_PREFIX, MULTIHASH_SHA2_256_SIZE].concat(),
        hash,
    )
}

/// [`DATA_ENCODING_SCHEME`](https://identity.foundation/sidetree/spec/v1.0.0/#data-encoding-scheme)
fn data_encoding_scheme(data: &[u8]) -> String {
    base64::encode_config(data, base64::URL_SAFE_NO_PAD)
}

/// [`JSON_CANONICALIZATION_SCHEME`](https://identity.foundation/sidetree/spec/v1.0.0/#json-canonicalization-scheme)
pub fn canonicalize<T: Serialize + ?Sized>(value: &T) -> Result<String, serde_json::Error> {
    serde_jcs::to_string(value)
}

/// From [did-ion](https://docs.rs/did-ion/0.1.0/src/did_ion/sidetree.rs.html).
/// [`HASH_PROTOCOL`](https://identity.foundation/sidetree/spec/v1.0.0/#hash-protocol)
///
/// Default implementation calls [hash_protocol_algorithm] and returns the concatenation of the
/// prefix and hash.
///
/// [hash_protocol_algorithm]: hash_protocol_algorithm
fn hash_protocol(data: &[u8]) -> Vec<u8> {
    let (prefix, hash) = hash_protocol_algorithm(data);
    [prefix, hash].concat()
}

/// Hash and encode data
///
/// [Sidetree §6.1 Hashing Process](https://identity.foundation/sidetree/spec/#hashing-process)
pub fn hash(data: &str) -> String {
    let hash = hash_protocol(data.as_bytes());
    data_encoding_scheme(&hash)
}

/// Extracts payload from JWT and verifies signature.
pub fn decode_verify(jwt: &str, key: &JWK) -> Result<String, ssi::error::Error> {
    ssi::jwt::decode_verify(jwt, key)
}

/// Extracts and decodes the payload from the JWT.
pub fn decode(jwt: &str) -> Result<String, ssi::error::Error> {
    ssi::jwt::decode_unverified(jwt)
}

/// Generates a new cryptographic key.
pub fn generate_key() -> JWK {
    JWK::generate_secp256k1().expect("Could not generate key.")
}

/// [`HASH_PROTOCOL`](https://identity.foundation/sidetree/spec/v1.0.0/#hash-protocol)
///
/// This should be implemented using [hash_algorithm].
///
/// Default implementation calls [hash_protocol_algorithm] and returns the concatenation of the
/// prefix and hash.
///
/// This function must correspond with [hash_algorithm]. To ensure that correspondence,
/// implementers may want to override [hash_protocol_algorithm] instead of this function.
///
/// [hash_algorithm]: Self::hash_algorithm
/// [hash_protocol_algorithm]: Self::hash_protocol_algorithm
fn hash_protocol(data: &[u8]) -> Vec<u8> {
    let (prefix, hash) = hash_protocol_algorithm(data);
    [prefix, hash].concat()
}

/// Hash and encode data
///
/// [Sidetree §6.1 Hashing Process](https://identity.foundation/sidetree/spec/#hashing-process)
pub fn hash(data: &str) -> String {
    let hash = hash_protocol(data.as_bytes());
    data_encoding_scheme(&hash)
}

/// Extracts payload from JWT and verifies signature.
pub fn decode_verify(jwt: &str, key: &JWK) -> Result<String, ssi::error::Error> {
    ssi::jwt::decode_verify(jwt, key)
}

/// Extracts and decodes the payload from the JWT.
pub fn decode(jwt: &str) -> Result<String, ssi::error::Error> {
    ssi::jwt::decode_unverified(jwt)
}

pub trait HasKeys {
    fn get_keys(&self) -> Option<Vec<JWK>>;
}

pub trait HasEndpoints {
    fn get_endpoints(&self) -> Option<Vec<ServiceEndpoint>>;
}

impl HasKeys for Document {
    fn get_keys(&self) -> Option<Vec<JWK>> {
        let verification_methods = match &self.verification_method {
            Some(x) => x,
            None => return None,
        };

        let verification_method_maps: Vec<&VerificationMethodMap> = verification_methods
            .iter()
            .filter_map(|verification_method| match verification_method {
                VerificationMethod::Map(x) => Some(x),
                _ => {
                    eprintln!("Unhandled VerificationMethod variant. Expected Map.");
                    return None;
                }
            })
            .collect();

        if verification_method_maps.len() == 0 {
            return None;
        }

        let keys: Vec<JWK> = verification_method_maps
            .iter()
            .filter_map(|verification_method_map| verification_method_map.public_key_jwk.to_owned())
            .collect();

        if keys.len() == 0 {
            return None;
        }
        Some(keys)
    }
}

impl HasEndpoints for Document {
    fn get_endpoints(&self) -> Option<Vec<ServiceEndpoint>> {
        let services = match &self.service {
            Some(x) => x,
            None => return None,
        };
        let service_endpoints: Vec<ServiceEndpoint> = services
            .iter()
            .flat_map(|service| match service.to_owned().service_endpoint {
                Some(endpoints) => return endpoints.into_iter(),
                None => return Vec::<ServiceEndpoint>::new().into_iter(),
            })
            .collect();
        if service_endpoints.len() == 0 {
            return None;
        }
        Some(service_endpoints)
    }
}

/// Tests whether one JSON object contains all the elements of another.
pub fn json_contains(candidate: &serde_json::Value, expected: &serde_json::Value) -> bool {
    // If the expected Value is an array, recursively check each element.
    match expected {
        serde_json::Value::Array(exp_vec) => {
            return exp_vec
                .iter()
                .all(|exp_value| json_contains(candidate, exp_value))
        }
        _ => (),
    }
    match candidate {
        serde_json::Value::Null => matches!(expected, serde_json::Value::Null),
        serde_json::Value::Bool(x) => match expected {
            serde_json::Value::Bool(y) => x == y,
            _ => false,
        },
        serde_json::Value::Number(x) => match expected {
            serde_json::Value::Number(y) => x == y,
            _ => false,
        },
        serde_json::Value::String(x) => match expected {
            serde_json::Value::String(y) => x == y,
            _ => false,
        },
        serde_json::Value::Array(cand_vec) => {
            // If the candidate is an Array, check if any value in the candidate contains the expected one.
            return cand_vec.iter().any(|value| json_contains(value, expected));
        }
        serde_json::Value::Object(cand_map) => {
            match expected {
                serde_json::Value::Object(exp_map) => {
                    // If both candidate and expected are Maps, check each element
                    // of the expected map is contained in the candidate map.
                    for exp_key in exp_map.keys() {
                        if !cand_map.contains_key(exp_key) {
                            // If the key is not found but the Value is itself a Map or Vector, recurse.
                            if cand_map.keys().any(|cand_key| {
                                if matches!(
                                    cand_map.get(cand_key).unwrap(),
                                    serde_json::Value::Object(..)
                                ) {
                                    return json_contains(
                                        cand_map.get(cand_key).unwrap(),
                                        expected,
                                    );
                                }
                                if matches!(
                                    cand_map.get(cand_key).unwrap(),
                                    serde_json::Value::Array(..)
                                ) {
                                    return json_contains(
                                        cand_map.get(cand_key).unwrap(),
                                        expected,
                                    );
                                }
                                return false;
                            }) {
                                return true;
                            };
                            return false;
                        }
                        let exp_value = exp_map.get(exp_key).unwrap();
                        let cand_value = cand_map.get(exp_key).unwrap();
                        if !json_contains(cand_value, exp_value) {
                            return false;
                        }
                    }
                    true
                }
                _ => {
                    // If the candidate is a Map and the expected is
                    // a scalar, check each value inside the candidate map.
                    return cand_map
                        .values()
                        .any(|cand_value| json_contains(cand_value, expected));
                }
            }
        }
    }
}

#[allow(dead_code)]
pub fn set_panic_hook() {
    // When the `console_error_panic_hook` feature is enabled, we can call the
    // `set_panic_hook` function at least once during initialization, and then
    // we will get better error messages if our code ever panics.
    //
    // For more details see
    // <https://github.com/rustwasm/console_error_panic_hook#readme>
    #[cfg(feature = "console_error_panic_hook")]
    console_error_panic_hook::set_once();
}

#[cfg(test)]
mod tests {
    use super::*;
<<<<<<< HEAD
    use crate::data::{
        TEST_ROOT_JWK_PK, TEST_ROOT_PLUS_1_DOCUMENT, TEST_ROOT_PLUS_1_JWT,
        TEST_SIDETREE_DOCUMENT_MULTIPLE_KEYS,
    };
    use serde_json::to_string_pretty as to_json;
    use ssi::did::Document;
=======
    use crate::data::{TEST_ROOT_JWK_PK, TEST_ROOT_PLUS_1_DOCUMENT, TEST_ROOT_PLUS_1_JWT};
    use ssi::did::Document;

    #[test]
    fn test_decode_verify() -> Result<(), Box<dyn std::error::Error>> {
        let key: JWK = serde_json::from_str(TEST_ROOT_JWK_PK)?;
        let jwt = TEST_ROOT_PLUS_1_JWT;
        let result = decode_verify(jwt, &key);
        assert!(result.is_ok());
        Ok(())
    }

    #[test]
    fn test_decode_canonicalize_hash() -> Result<(), Box<dyn std::error::Error>> {
        let doc: Document = serde_json::from_str(TEST_ROOT_PLUS_1_DOCUMENT)?;
        let doc_canon = canonicalize(&doc)?;
        let actual_hash = hash(&doc_canon);
        let jwt = TEST_ROOT_PLUS_1_JWT;
        let expected_hash = decode(jwt)?;
        assert_eq!(expected_hash, actual_hash);
        Ok(())
    }
>>>>>>> c58b3881

    #[test]
    fn test_generate_key() {
        let result = generate_key();

        // Check for the expected elliptic curve (used by ION to generate keys).
        match result.params {
            ssi::jwk::Params::EC(ecparams) => {
                assert_eq!(ecparams.curve, Some(String::from("secp256k1")))
            }
            _ => panic!(),
        }
    }

    #[test]
    fn test_decode_verify() -> Result<(), Box<dyn std::error::Error>> {
        let key: JWK = serde_json::from_str(TEST_ROOT_JWK_PK)?;
        let jwt = TEST_ROOT_PLUS_1_JWT;
        let result = decode_verify(jwt, &key);
        assert!(result.is_ok());
        Ok(())
    }

    #[test]
    fn test_decode_canonicalize_hash() -> Result<(), Box<dyn std::error::Error>> {
        let doc: Document = serde_json::from_str(TEST_ROOT_PLUS_1_DOCUMENT)?;
        let doc_canon = canonicalize(&doc)?;
        let actual_hash = hash(&doc_canon);
        let jwt = TEST_ROOT_PLUS_1_JWT;
        let expected_hash = decode(jwt)?;
        assert_eq!(expected_hash, actual_hash);
        Ok(())
    }

    #[test]
    fn test_json_contains() {
        // Test with a JSON map.
        let cand_str = r#"{"provisionalIndexFileUri":"QmfXAa2MsHspcTSyru4o1bjPQELLi62sr2pAKizFstaxSs","operations":{"create":[{"suffixData":{"deltaHash":"EiBkAX9y-Ts_siMzTzkfAzPKPIIbB033PlF0RlvF97ydJg","recoveryCommitment":"EiCymv17OGBAs7eLmm4BIXDCQBVhdOUAX5QdpIrN4SDE5w"}},{"suffixData":{"deltaHash":"EiBBkv0j587BDSTjJtIv2DJFOOHk662n9Uoh1vtBaY3JKA","recoveryCommitment":"EiClOaWycGv1m-QejUjB0L18G6DVFVeTQCZCuTRrmzCBQg"}},{"suffixData":{"deltaHash":"EiDTaFAO_ae63J4LMApAM-9VAo8ng58TTp2K-2r1nek6lQ","recoveryCommitment":"EiCy4pW16uB7H-ijA6V6jO6ddWfGCwqNcDSJpdv_USzoRA"}}]}}"#;
        let candidate: serde_json::Value = serde_json::from_str(cand_str).unwrap();

        let exp_str =
            r#"{"provisionalIndexFileUri":"QmfXAa2MsHspcTSyru4o1bjPQELLi62sr2pAKizFstaxSs"}"#;
        let expected: serde_json::Value = serde_json::from_str(exp_str).unwrap();
        assert!(json_contains(&candidate, &expected));

        // Different key.
        let exp_str =
            r#"{"provisionalIndeXFileUri":"QmfXAa2MsHspcTSyru4o1bjPQELLi62sr2pAKizFstaxSs"}"#;
        let expected: serde_json::Value = serde_json::from_str(exp_str).unwrap();
        assert!(!json_contains(&candidate, &expected));

        // Different value.
        let exp_str =
            r#"{"provisionalIndexFileUri":"PmfXAa2MsHspcTSyru4o1bjPQELLi62sr2pAKizFstaxSs"}"#;
        let expected: serde_json::Value = serde_json::from_str(exp_str).unwrap();
        assert!(!json_contains(&candidate, &expected));

        // Test with a JSON array.
        let array_vec = vec!["x".to_string(), "y".to_string(), "z".to_string()];
        let candidate = serde_json::json!(array_vec);
        assert!(json_contains(&candidate, &serde_json::json!("x")));
        assert!(json_contains(&candidate, &serde_json::json!("y")));
        assert!(json_contains(&candidate, &serde_json::json!("z")));
        assert!(!json_contains(&candidate, &serde_json::json!("X")));

        // Test with a JSON map containing a JSON array.
        let candidate: serde_json::Value =
            serde_json::from_str(TEST_SIDETREE_DOCUMENT_MULTIPLE_KEYS).unwrap();

        // Same elements but different order:
        let exp_str = r##"{"verificationMethod" : [
            {
                "controller" : "did:ion:test:EiCBr7qGDecjkR2yUBhn3aNJPUR3TSEOlkpNcL0Q5Au9ZQ",
                "id" : "#V9jt_0c-aFlq40Uti2R_WiquxuzxyB8kn1cfWmXIU85",
                "publicKeyJwk" : {
                   "crv": "secp256k1",
                   "kty": "EC",
                   "x": "7ReQHHysGxbyuKEQmspQOjL7oQUqDTldTHuc9V3-yso",
                   "y": "kWvmS7ZOvDUhF8syO08PBzEpEk3BZMuukkvEJOKSjqE"
                },
                "type" : "JsonWebSignature2020"
            },
            {
                "controller" : "did:ion:test:EiCBr7qGDecjkR2yUBhn3aNJPUR3TSEOlkpNcL0Q5Au9ZQ",
                "id" : "#V8jt_0c-aFlq40Uti2R_WiquxuzxyB8kn1cfWmXIU84",
                "publicKeyJwk" : {
                   "crv" : "secp256k1",
                   "kty" : "EC",
                   "x" : "RbIj1Y4jeqkn0cizEfxHZidD-GQouFmAtE6YCpxFjpg",
                   "y" : "ZcbgNp3hrfp3cujZFKqgFS0uFGOn2Rk16Y9nOv0h15s"
                },
                "type" : "JsonWebSignature2020"
            }]
        }"##;
        let expected: serde_json::Value = serde_json::from_str(exp_str).unwrap();
        assert!(json_contains(&candidate, &expected));

        // Different nested key:
        let exp_str = r##"{"verificationMethod" : [
            {
                "controller" : "did:ion:test:EiCBr7qGDecjkR2yUBhn3aNJPUR3TSEOlkpNcL0Q5Au9ZQ",
                "id" : "#V9jt_0c-aFlq40Uti2R_WiquxuzxyB8kn1cfWmXIU85",
                "publicKeyJwk" : {
                    "crv": "secp256k1",
                    "kty": "EC",
                    "x": "7ReQHHysGxbyuKEQmspQOjL7oQUqDTldTHuc9V3-yso",
                    "z": "kWvmS7ZOvDUhF8syO08PBzEpEk3BZMuukkvEJOKSjqE"
                },
                "type" : "JsonWebSignature2020"
            },
            {
                "controller" : "did:ion:test:EiCBr7qGDecjkR2yUBhn3aNJPUR3TSEOlkpNcL0Q5Au9ZQ",
                "id" : "#V8jt_0c-aFlq40Uti2R_WiquxuzxyB8kn1cfWmXIU84",
                "publicKeyJwk" : {
                    "crv" : "secp256k1",
                    "kty" : "EC",
                    "x" : "RbIj1Y4jeqkn0cizEfxHZidD-GQouFmAtE6YCpxFjpg",
                    "y" : "ZcbgNp3hrfp3cujZFKqgFS0uFGOn2Rk16Y9nOv0h15s"
                },
                "type" : "JsonWebSignature2020"
            }]
        }"##;
        let expected: serde_json::Value = serde_json::from_str(exp_str).unwrap();
        assert!(!json_contains(&candidate, &expected));

        // Different nested value:
        let exp_str = r##"{"verificationMethod" : [
            {
                "controller" : "did:ion:test:EiCBr7qGDecjkR2yUBhn3aNJPUR3TSEOlkpNcL0Q5Au9ZQ",
                "id" : "#V9jt_0c-aFlq40Uti2R_WiquxuzxyB8kn1cfWmXIU85",
                "publicKeyJwk" : {
                    "crv": "secp256k1",
                    "kty": "EC",
                    "x": "7ReQHHysGxbyuKEQmspQOjL7oQUqDTldTHuc9V3-yso",
                    "y": "kWvmS7ZOvDUhF8syO08PBzEpEk3BZMuukkvEJOKSjqE"
                },
                "type" : "JsonWebSignature2020"
            },
            {
                "controller" : "did:ion:test:EiCBr7qGDecjkR2yUBhn3aNJPUR3TSEOlkpNcL0Q5Au9ZQ",
                "id" : "#V8jt_0c-aFlq40Uti2R_WiquxuzxyB8kn1cfWmXIU84",
                "publicKeyJwk" : {
                    "crv" : "secp256k1",
                    "kty" : "EC",
                    "x" : "RbIj1Y4jeqkn0cizEfxHZidD-GQouFmAtE6YCpxFjpg",
                    "y" : "YcbgNp3hrfp3cujZFKqgFS0uFGOn2Rk16Y9nOv0h15s"
                },
                "type" : "JsonWebSignature2020"
            }]
        }"##;

        let expected: serde_json::Value = serde_json::from_str(exp_str).unwrap();
        assert!(!json_contains(&candidate, &expected));

        // Entire expected object nested:
        let exp_str = r##"{"publicKeyJwk" : {
            "crv": "secp256k1",
            "kty": "EC",
            "x": "7ReQHHysGxbyuKEQmspQOjL7oQUqDTldTHuc9V3-yso",
            "y": "kWvmS7ZOvDUhF8syO08PBzEpEk3BZMuukkvEJOKSjqE"
        }}"##;

        let expected: serde_json::Value = serde_json::from_str(exp_str).unwrap();
        assert!(json_contains(&candidate, &expected));
    }
}<|MERGE_RESOLUTION|>--- conflicted
+++ resolved
@@ -2,15 +2,8 @@
 use crate::TRUSTCHAIN_DATA;
 use serde::Serialize;
 use sha2::{Digest, Sha256};
-<<<<<<< HEAD
 use ssi::did::{Document, ServiceEndpoint, VerificationMethod, VerificationMethodMap};
 use ssi::jwk::JWK;
-// use std::io::Read;
-use crate::TRUSTCHAIN_DATA;
-=======
-use ssi::did::{Document, VerificationMethod, VerificationMethodMap};
-use ssi::jwk::JWK;
->>>>>>> c58b3881
 use std::path::{Path, PathBuf};
 use std::sync::Once;
 
@@ -86,39 +79,6 @@
     did.split(':').last().unwrap()
 }
 
-/// From did-ion: https://docs.rs/did-ion/0.1.0/src/did_ion/sidetree.rs.html
-const MULTIHASH_SHA2_256_PREFIX: &[u8] = &[0x12];
-const MULTIHASH_SHA2_256_SIZE: &[u8] = &[0x20];
-/// From did-ion: https://docs.rs/did-ion/0.1.0/src/did_ion/sidetree.rs.html#107-209
-/// Combination of [hash_protocol] and [hash_algorithm]
-///
-/// Returns multihash prefix and hash.
-///
-/// Default implementation: SHA-256 (`sha2-256`)
-///
-/// [hash_protocol] and [hash_algorithm] must correspond, and their default implementations
-/// call this function ([hash_protocol_algorithm]). Implementers are therefore encouraged to
-/// overwrite this function ([hash_protocol_algorithm]) rather than those ([hash_protocol] and
-/// [hash_algorithm]).
-///
-/// [hash_protocol]: Self::hash_protocol
-/// [hash_algorithm]: Self::hash_algorithm
-/// [hash_protocol_algorithm]: Self::hash_protocol_algorithm
-fn hash_protocol_algorithm(data: &[u8]) -> (Vec<u8>, Vec<u8>) {
-    let mut hasher = Sha256::new();
-    hasher.update(data);
-    let hash = hasher.finalize().to_vec();
-    (
-        [MULTIHASH_SHA2_256_PREFIX, MULTIHASH_SHA2_256_SIZE].concat(),
-        hash,
-    )
-}
-
-/// [`DATA_ENCODING_SCHEME`](https://identity.foundation/sidetree/spec/v1.0.0/#data-encoding-scheme)
-fn data_encoding_scheme(data: &[u8]) -> String {
-    base64::encode_config(data, base64::URL_SAFE_NO_PAD)
-}
-
 /// [`JSON_CANONICALIZATION_SCHEME`](https://identity.foundation/sidetree/spec/v1.0.0/#json-canonicalization-scheme)
 pub fn canonicalize<T: Serialize + ?Sized>(value: &T) -> Result<String, serde_json::Error> {
     serde_jcs::to_string(value)
@@ -131,46 +91,6 @@
 /// prefix and hash.
 ///
 /// [hash_protocol_algorithm]: hash_protocol_algorithm
-fn hash_protocol(data: &[u8]) -> Vec<u8> {
-    let (prefix, hash) = hash_protocol_algorithm(data);
-    [prefix, hash].concat()
-}
-
-/// Hash and encode data
-///
-/// [Sidetree §6.1 Hashing Process](https://identity.foundation/sidetree/spec/#hashing-process)
-pub fn hash(data: &str) -> String {
-    let hash = hash_protocol(data.as_bytes());
-    data_encoding_scheme(&hash)
-}
-
-/// Extracts payload from JWT and verifies signature.
-pub fn decode_verify(jwt: &str, key: &JWK) -> Result<String, ssi::error::Error> {
-    ssi::jwt::decode_verify(jwt, key)
-}
-
-/// Extracts and decodes the payload from the JWT.
-pub fn decode(jwt: &str) -> Result<String, ssi::error::Error> {
-    ssi::jwt::decode_unverified(jwt)
-}
-
-/// Generates a new cryptographic key.
-pub fn generate_key() -> JWK {
-    JWK::generate_secp256k1().expect("Could not generate key.")
-}
-
-/// [`HASH_PROTOCOL`](https://identity.foundation/sidetree/spec/v1.0.0/#hash-protocol)
-///
-/// This should be implemented using [hash_algorithm].
-///
-/// Default implementation calls [hash_protocol_algorithm] and returns the concatenation of the
-/// prefix and hash.
-///
-/// This function must correspond with [hash_algorithm]. To ensure that correspondence,
-/// implementers may want to override [hash_protocol_algorithm] instead of this function.
-///
-/// [hash_algorithm]: Self::hash_algorithm
-/// [hash_protocol_algorithm]: Self::hash_protocol_algorithm
 fn hash_protocol(data: &[u8]) -> Vec<u8> {
     let (prefix, hash) = hash_protocol_algorithm(data);
     [prefix, hash].concat()
@@ -337,6 +257,10 @@
         }
     }
 }
+/// Generates a new cryptographic key.
+pub fn generate_key() -> JWK {
+    JWK::generate_secp256k1().expect("Could not generate key.")
+}
 
 #[allow(dead_code)]
 pub fn set_panic_hook() {
@@ -353,16 +277,24 @@
 #[cfg(test)]
 mod tests {
     use super::*;
-<<<<<<< HEAD
     use crate::data::{
         TEST_ROOT_JWK_PK, TEST_ROOT_PLUS_1_DOCUMENT, TEST_ROOT_PLUS_1_JWT,
         TEST_SIDETREE_DOCUMENT_MULTIPLE_KEYS,
     };
-    use serde_json::to_string_pretty as to_json;
     use ssi::did::Document;
-=======
-    use crate::data::{TEST_ROOT_JWK_PK, TEST_ROOT_PLUS_1_DOCUMENT, TEST_ROOT_PLUS_1_JWT};
-    use ssi::did::Document;
+
+    #[test]
+    fn test_generate_key() {
+        let result = generate_key();
+
+        // Check for the expected elliptic curve (used by ION to generate keys).
+        match result.params {
+            ssi::jwk::Params::EC(ecparams) => {
+                assert_eq!(ecparams.curve, Some(String::from("secp256k1")))
+            }
+            _ => panic!(),
+        }
+    }
 
     #[test]
     fn test_decode_verify() -> Result<(), Box<dyn std::error::Error>> {
@@ -383,40 +315,6 @@
         assert_eq!(expected_hash, actual_hash);
         Ok(())
     }
->>>>>>> c58b3881
-
-    #[test]
-    fn test_generate_key() {
-        let result = generate_key();
-
-        // Check for the expected elliptic curve (used by ION to generate keys).
-        match result.params {
-            ssi::jwk::Params::EC(ecparams) => {
-                assert_eq!(ecparams.curve, Some(String::from("secp256k1")))
-            }
-            _ => panic!(),
-        }
-    }
-
-    #[test]
-    fn test_decode_verify() -> Result<(), Box<dyn std::error::Error>> {
-        let key: JWK = serde_json::from_str(TEST_ROOT_JWK_PK)?;
-        let jwt = TEST_ROOT_PLUS_1_JWT;
-        let result = decode_verify(jwt, &key);
-        assert!(result.is_ok());
-        Ok(())
-    }
-
-    #[test]
-    fn test_decode_canonicalize_hash() -> Result<(), Box<dyn std::error::Error>> {
-        let doc: Document = serde_json::from_str(TEST_ROOT_PLUS_1_DOCUMENT)?;
-        let doc_canon = canonicalize(&doc)?;
-        let actual_hash = hash(&doc_canon);
-        let jwt = TEST_ROOT_PLUS_1_JWT;
-        let expected_hash = decode(jwt)?;
-        assert_eq!(expected_hash, actual_hash);
-        Ok(())
-    }
 
     #[test]
     fn test_json_contains() {
@@ -455,96 +353,96 @@
 
         // Same elements but different order:
         let exp_str = r##"{"verificationMethod" : [
-            {
-                "controller" : "did:ion:test:EiCBr7qGDecjkR2yUBhn3aNJPUR3TSEOlkpNcL0Q5Au9ZQ",
-                "id" : "#V9jt_0c-aFlq40Uti2R_WiquxuzxyB8kn1cfWmXIU85",
-                "publicKeyJwk" : {
-                   "crv": "secp256k1",
-                   "kty": "EC",
-                   "x": "7ReQHHysGxbyuKEQmspQOjL7oQUqDTldTHuc9V3-yso",
-                   "y": "kWvmS7ZOvDUhF8syO08PBzEpEk3BZMuukkvEJOKSjqE"
-                },
-                "type" : "JsonWebSignature2020"
-            },
-            {
-                "controller" : "did:ion:test:EiCBr7qGDecjkR2yUBhn3aNJPUR3TSEOlkpNcL0Q5Au9ZQ",
-                "id" : "#V8jt_0c-aFlq40Uti2R_WiquxuzxyB8kn1cfWmXIU84",
-                "publicKeyJwk" : {
-                   "crv" : "secp256k1",
-                   "kty" : "EC",
-                   "x" : "RbIj1Y4jeqkn0cizEfxHZidD-GQouFmAtE6YCpxFjpg",
-                   "y" : "ZcbgNp3hrfp3cujZFKqgFS0uFGOn2Rk16Y9nOv0h15s"
-                },
-                "type" : "JsonWebSignature2020"
-            }]
-        }"##;
+        {
+            "controller" : "did:ion:test:EiCBr7qGDecjkR2yUBhn3aNJPUR3TSEOlkpNcL0Q5Au9ZQ",
+            "id" : "#V9jt_0c-aFlq40Uti2R_WiquxuzxyB8kn1cfWmXIU85",
+            "publicKeyJwk" : {
+                "crv": "secp256k1",
+                "kty": "EC",
+                "x": "7ReQHHysGxbyuKEQmspQOjL7oQUqDTldTHuc9V3-yso",
+                "y": "kWvmS7ZOvDUhF8syO08PBzEpEk3BZMuukkvEJOKSjqE"
+            },
+            "type" : "JsonWebSignature2020"
+        },
+        {
+            "controller" : "did:ion:test:EiCBr7qGDecjkR2yUBhn3aNJPUR3TSEOlkpNcL0Q5Au9ZQ",
+            "id" : "#V8jt_0c-aFlq40Uti2R_WiquxuzxyB8kn1cfWmXIU84",
+            "publicKeyJwk" : {
+                "crv" : "secp256k1",
+                "kty" : "EC",
+                "x" : "RbIj1Y4jeqkn0cizEfxHZidD-GQouFmAtE6YCpxFjpg",
+                "y" : "ZcbgNp3hrfp3cujZFKqgFS0uFGOn2Rk16Y9nOv0h15s"
+            },
+            "type" : "JsonWebSignature2020"
+        }]
+    }"##;
         let expected: serde_json::Value = serde_json::from_str(exp_str).unwrap();
         assert!(json_contains(&candidate, &expected));
 
         // Different nested key:
         let exp_str = r##"{"verificationMethod" : [
-            {
-                "controller" : "did:ion:test:EiCBr7qGDecjkR2yUBhn3aNJPUR3TSEOlkpNcL0Q5Au9ZQ",
-                "id" : "#V9jt_0c-aFlq40Uti2R_WiquxuzxyB8kn1cfWmXIU85",
-                "publicKeyJwk" : {
-                    "crv": "secp256k1",
-                    "kty": "EC",
-                    "x": "7ReQHHysGxbyuKEQmspQOjL7oQUqDTldTHuc9V3-yso",
-                    "z": "kWvmS7ZOvDUhF8syO08PBzEpEk3BZMuukkvEJOKSjqE"
-                },
-                "type" : "JsonWebSignature2020"
-            },
-            {
-                "controller" : "did:ion:test:EiCBr7qGDecjkR2yUBhn3aNJPUR3TSEOlkpNcL0Q5Au9ZQ",
-                "id" : "#V8jt_0c-aFlq40Uti2R_WiquxuzxyB8kn1cfWmXIU84",
-                "publicKeyJwk" : {
-                    "crv" : "secp256k1",
-                    "kty" : "EC",
-                    "x" : "RbIj1Y4jeqkn0cizEfxHZidD-GQouFmAtE6YCpxFjpg",
-                    "y" : "ZcbgNp3hrfp3cujZFKqgFS0uFGOn2Rk16Y9nOv0h15s"
-                },
-                "type" : "JsonWebSignature2020"
-            }]
-        }"##;
+        {
+            "controller" : "did:ion:test:EiCBr7qGDecjkR2yUBhn3aNJPUR3TSEOlkpNcL0Q5Au9ZQ",
+            "id" : "#V9jt_0c-aFlq40Uti2R_WiquxuzxyB8kn1cfWmXIU85",
+            "publicKeyJwk" : {
+                "crv": "secp256k1",
+                "kty": "EC",
+                "x": "7ReQHHysGxbyuKEQmspQOjL7oQUqDTldTHuc9V3-yso",
+                "z": "kWvmS7ZOvDUhF8syO08PBzEpEk3BZMuukkvEJOKSjqE"
+            },
+            "type" : "JsonWebSignature2020"
+        },
+        {
+            "controller" : "did:ion:test:EiCBr7qGDecjkR2yUBhn3aNJPUR3TSEOlkpNcL0Q5Au9ZQ",
+            "id" : "#V8jt_0c-aFlq40Uti2R_WiquxuzxyB8kn1cfWmXIU84",
+            "publicKeyJwk" : {
+                "crv" : "secp256k1",
+                "kty" : "EC",
+                "x" : "RbIj1Y4jeqkn0cizEfxHZidD-GQouFmAtE6YCpxFjpg",
+                "y" : "ZcbgNp3hrfp3cujZFKqgFS0uFGOn2Rk16Y9nOv0h15s"
+            },
+            "type" : "JsonWebSignature2020"
+        }]
+    }"##;
         let expected: serde_json::Value = serde_json::from_str(exp_str).unwrap();
         assert!(!json_contains(&candidate, &expected));
 
         // Different nested value:
         let exp_str = r##"{"verificationMethod" : [
-            {
-                "controller" : "did:ion:test:EiCBr7qGDecjkR2yUBhn3aNJPUR3TSEOlkpNcL0Q5Au9ZQ",
-                "id" : "#V9jt_0c-aFlq40Uti2R_WiquxuzxyB8kn1cfWmXIU85",
-                "publicKeyJwk" : {
-                    "crv": "secp256k1",
-                    "kty": "EC",
-                    "x": "7ReQHHysGxbyuKEQmspQOjL7oQUqDTldTHuc9V3-yso",
-                    "y": "kWvmS7ZOvDUhF8syO08PBzEpEk3BZMuukkvEJOKSjqE"
-                },
-                "type" : "JsonWebSignature2020"
-            },
-            {
-                "controller" : "did:ion:test:EiCBr7qGDecjkR2yUBhn3aNJPUR3TSEOlkpNcL0Q5Au9ZQ",
-                "id" : "#V8jt_0c-aFlq40Uti2R_WiquxuzxyB8kn1cfWmXIU84",
-                "publicKeyJwk" : {
-                    "crv" : "secp256k1",
-                    "kty" : "EC",
-                    "x" : "RbIj1Y4jeqkn0cizEfxHZidD-GQouFmAtE6YCpxFjpg",
-                    "y" : "YcbgNp3hrfp3cujZFKqgFS0uFGOn2Rk16Y9nOv0h15s"
-                },
-                "type" : "JsonWebSignature2020"
-            }]
-        }"##;
+        {
+            "controller" : "did:ion:test:EiCBr7qGDecjkR2yUBhn3aNJPUR3TSEOlkpNcL0Q5Au9ZQ",
+            "id" : "#V9jt_0c-aFlq40Uti2R_WiquxuzxyB8kn1cfWmXIU85",
+            "publicKeyJwk" : {
+                "crv": "secp256k1",
+                "kty": "EC",
+                "x": "7ReQHHysGxbyuKEQmspQOjL7oQUqDTldTHuc9V3-yso",
+                "y": "kWvmS7ZOvDUhF8syO08PBzEpEk3BZMuukkvEJOKSjqE"
+            },
+            "type" : "JsonWebSignature2020"
+        },
+        {
+            "controller" : "did:ion:test:EiCBr7qGDecjkR2yUBhn3aNJPUR3TSEOlkpNcL0Q5Au9ZQ",
+            "id" : "#V8jt_0c-aFlq40Uti2R_WiquxuzxyB8kn1cfWmXIU84",
+            "publicKeyJwk" : {
+                "crv" : "secp256k1",
+                "kty" : "EC",
+                "x" : "RbIj1Y4jeqkn0cizEfxHZidD-GQouFmAtE6YCpxFjpg",
+                "y" : "YcbgNp3hrfp3cujZFKqgFS0uFGOn2Rk16Y9nOv0h15s"
+            },
+            "type" : "JsonWebSignature2020"
+        }]
+    }"##;
 
         let expected: serde_json::Value = serde_json::from_str(exp_str).unwrap();
         assert!(!json_contains(&candidate, &expected));
 
         // Entire expected object nested:
         let exp_str = r##"{"publicKeyJwk" : {
-            "crv": "secp256k1",
-            "kty": "EC",
-            "x": "7ReQHHysGxbyuKEQmspQOjL7oQUqDTldTHuc9V3-yso",
-            "y": "kWvmS7ZOvDUhF8syO08PBzEpEk3BZMuukkvEJOKSjqE"
-        }}"##;
+        "crv": "secp256k1",
+        "kty": "EC",
+        "x": "7ReQHHysGxbyuKEQmspQOjL7oQUqDTldTHuc9V3-yso",
+        "y": "kWvmS7ZOvDUhF8syO08PBzEpEk3BZMuukkvEJOKSjqE"
+    }}"##;
 
         let expected: serde_json::Value = serde_json::from_str(exp_str).unwrap();
         assert!(json_contains(&candidate, &expected));
