--- conflicted
+++ resolved
@@ -1,11 +1,8 @@
 //! Trustchain library.
 pub mod attestor;
 pub mod chain;
-<<<<<<< HEAD
 pub mod config;
-=======
 pub mod commitment;
->>>>>>> 30824b45
 pub mod controller;
 pub mod data;
 pub mod display;
