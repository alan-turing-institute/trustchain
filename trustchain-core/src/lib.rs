--- conflicted
+++ resolved
@@ -1,17 +1,13 @@
 //! Trustchain library.
-<<<<<<< HEAD
 pub mod attestor;
 pub mod chain;
 pub mod controller;
 pub mod data;
 pub mod key_manager;
-=======
-mod data;
 pub mod graph;
->>>>>>> 394022d1
 pub mod resolver;
+pub mod verifier;
 mod utils;
-pub mod verifier;
 
 // use std::io::Read;
 use std::path::Path;
