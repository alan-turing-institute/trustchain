use serde_json::Value;
use ssi::did::Document;
use ssi::jwk::{Base64urlUInt, ECParams, Params, JWK};
use thiserror::Error;

use crate::key_manager::{ControllerKeyManager, KeyManager, KeyManagerError};

// use crate::key_manager::{read_recovery_key, read_update_key};
use crate::attestor::Attestor;

/// An error relating to Trustchain controllers.
#[derive(Error, Debug, PartialEq, Eq, PartialOrd, Ord)]
pub enum ControllerError {
    /// No recovery key for DID.
    #[error("DID: {0} as Trustchain subject does not exist.")]
    NoTrustchainSubject(String),
    /// No recovery key for DID.
    #[error("DID: {0} recovery key does not exist.")]
    NoRecoveryKey(String),
    /// No update key for DID.
    #[error("DID: {0} recovery key does not exist.")]
    NoUpdateKey(String),
}

/// A DID controller.
pub trait Controller {
    fn controlled_did(&self) -> &str;
<<<<<<< HEAD
    // TODO: add controlled_did_suffix for controller trait
    // fn controlled_did_suffix(&self) -> &str;
=======
    fn controlled_did_suffix(&self) -> &str;
>>>>>>> cc57bc51
    fn to_attestor(&self) -> Box<dyn Attestor>;
    fn update_key(&self) -> Result<JWK, KeyManagerError>; // Retrieve the update key for the loaded DID
    fn next_update_key(&self) -> Result<Option<JWK>, KeyManagerError>; // Retrieve the next update key for the loaded DID
    fn recovery_key(&self) -> Result<JWK, KeyManagerError>; // Retrieve the recovery key for the loaded DID
                                                            // E.g JWT https://jwt.io/
    fn generate_next_update_key(&self) -> Result<(), KeyManagerError>;
    // fn generate_recovery_key(&self);
    // fn update_subject(&self);
    // fn recover_subject(&self);
}

#[cfg(test)]
mod tests {
    // use super::TrustchainController;
    // use crate::controller::Controller;
    // use super::*;
    // use crate::key_manager::tests::{TEST_NEXT_UPDATE_KEY, TEST_RECOVERY_KEY, TEST_UPDATE_KEY};
}<|MERGE_RESOLUTION|>--- conflicted
+++ resolved
@@ -25,12 +25,7 @@
 /// A DID controller.
 pub trait Controller {
     fn controlled_did(&self) -> &str;
-<<<<<<< HEAD
-    // TODO: add controlled_did_suffix for controller trait
-    // fn controlled_did_suffix(&self) -> &str;
-=======
     fn controlled_did_suffix(&self) -> &str;
->>>>>>> cc57bc51
     fn to_attestor(&self) -> Box<dyn Attestor>;
     fn update_key(&self) -> Result<JWK, KeyManagerError>; // Retrieve the update key for the loaded DID
     fn next_update_key(&self) -> Result<Option<JWK>, KeyManagerError>; // Retrieve the next update key for the loaded DID
