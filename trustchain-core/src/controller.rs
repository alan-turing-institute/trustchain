use serde_json::Value;
use ssi::did::Document;
use ssi::jwk::{Base64urlUInt, ECParams, Params, JWK};
use thiserror::Error;

use crate::key_manager::{ControllerKeyManager, KeyManager, KeyManagerError};

// use crate::key_manager::{read_recovery_key, read_update_key};
use crate::subject::Subject;

/// An error relating to Trustchain controllers.
#[derive(Error, Debug, PartialEq, Eq, PartialOrd, Ord)]
pub enum ControllerError {
    /// No recovery key for DID.
    #[error("DID: {0} as Trustchain subject does not exist.")]
    NoTrustchainSubject(String),
    /// No recovery key for DID.
    #[error("DID: {0} recovery key does not exist.")]
    NoRecoveryKey(String),
    /// No update key for DID.
    #[error("DID: {0} recovery key does not exist.")]
    NoUpdateKey(String),
}

/// Trait for common DID Controller functionality.
<<<<<<< HEAD
pub trait Controller {
    fn to_subject(&self) -> &TrustchainSubject;
    fn load(&self, controlled_did: &str);
    fn update_key(&self) -> &JWK; // Retrieve the update key for the loaded DID
    fn next_update_key(&self) -> Option<&JWK>; // Retrieve the next update key for the loaded DID
    fn recovery_key(&self) -> &JWK; // Retrieve the recovery key for the loaded DID
                                    // E.g JWT https://jwt.io/
    fn attest(&self, doc: &Document, key_id: usize) -> Result<String, ControllerError>;
=======
/// Controller extends Subject because every dDID
/// controller is itself the subject of the uDID.
pub trait Controller: Subject {
    fn into_subject(&self) -> Box<dyn Subject>;
    fn update_key(&mut self) -> Result<&JWK, KeyManagerError>; // Retrieve the update key for the loaded DID
    fn next_update_key(&mut self) -> Result<&Option<JWK>, KeyManagerError>; // Retrieve the next update key for the loaded DID
    fn recovery_key(&mut self) -> Result<&JWK, KeyManagerError>; // Retrieve the recovery key for the loaded DID
                                                                 // E.g JWT https://jwt.io/
>>>>>>> 7431ef84
    fn generate_next_update_key(&self);
    // fn generate_recovery_key(&self);
    // fn update_subject(&self);
    // fn recover_subject(&self);
}

<<<<<<< HEAD
/// Struct for common TrustchainController.
pub struct TrustchainController {
    // TODO: could we impl subject for controller to make this cleaner?
    subject: TrustchainSubject,
    controlled_did: String,
    update_key: Option<JWK>,
    recovery_key: Option<JWK>,
    next_update_key: Option<JWK>,
}

impl TrustchainController {
    /// Construct a new TrustchainController instance
    /// from existing Subject and Controller DIDs.
    pub fn new(did: &str, controlled_did: &str) -> Result<Self, Box<dyn std::error::Error>> {
        // Returns a result with propagating error
        let subject = TrustchainSubject::new(did)?;

        // Read update and recovery keys
        let update_key: Option<JWK> = match read_update_key(controlled_did) {
            Ok(x) => Some(x),
            Err(_) => {
                return Err(Box::new(ControllerError::NoUpdateKey(
                    controlled_did.to_string(),
                )))
            }
        };
        let recovery_key: Option<JWK> = match read_recovery_key(controlled_did) {
            Ok(x) => Some(x),
            Err(_) => {
                return Err(Box::new(ControllerError::NoRecoveryKey(
                    controlled_did.to_string(),
                )))
            }
        };

        Ok(Self {
            subject,
            controlled_did: controlled_did.to_owned(),
            update_key,
            recovery_key,
            next_update_key: None,
        })
    }

    /// Assume that the document to be made into a ION DID is agreed
    /// with subject (i.e. content is correct and subject has private key
    /// for public key in doc). The function then converts the document into
    /// a create operation that can be pushed to the ION server.
    fn create_subject(doc: Document) -> TrustchainController {
        // fn create_subject(update_key, recovery_key, signing_key, did) -> TrustchainController {
        todo!()
    }
}

impl Controller for TrustchainController {
    fn load(&self, controlled_did: &str) {
        todo!()
    }

    fn update_key(&self) -> &JWK {
        todo!()
    }

    fn next_update_key(&self) -> Option<&JWK> {
        todo!()
    }

    fn generate_next_update_key(&self) {
        todo!()
    }

    fn recovery_key(&self) -> &JWK {
        todo!()
    }

    fn to_subject(&self) -> &TrustchainSubject {
        todo!()
    }

    fn attest(&self, doc: &Document, key_id: usize) -> Result<String, ControllerError> {
        // Implement using version in 'create_and_update' binary as basis
        // let proof = (did_short.clone(), document_data_to_be_signed);
        // let proof_json = ION::json_canonicalization_scheme(&proof).unwrap();
        // let proof_json_bytes = ION::hash(proof_json.as_bytes());
        // let signed_data =
        // ssi::jwt::encode_sign(algorithm, &proof_json_bytes, &verification_key).unwrap();
        todo!()
    }
=======
#[cfg(test)]
mod tests {
    // use super::TrustchainController;
    // use crate::controller::Controller;
    // use super::*;
    // use crate::key_manager::tests::{TEST_NEXT_UPDATE_KEY, TEST_RECOVERY_KEY, TEST_UPDATE_KEY};
>>>>>>> 7431ef84
}<|MERGE_RESOLUTION|>--- conflicted
+++ resolved
@@ -23,16 +23,6 @@
 }
 
 /// Trait for common DID Controller functionality.
-<<<<<<< HEAD
-pub trait Controller {
-    fn to_subject(&self) -> &TrustchainSubject;
-    fn load(&self, controlled_did: &str);
-    fn update_key(&self) -> &JWK; // Retrieve the update key for the loaded DID
-    fn next_update_key(&self) -> Option<&JWK>; // Retrieve the next update key for the loaded DID
-    fn recovery_key(&self) -> &JWK; // Retrieve the recovery key for the loaded DID
-                                    // E.g JWT https://jwt.io/
-    fn attest(&self, doc: &Document, key_id: usize) -> Result<String, ControllerError>;
-=======
 /// Controller extends Subject because every dDID
 /// controller is itself the subject of the uDID.
 pub trait Controller: Subject {
@@ -41,108 +31,16 @@
     fn next_update_key(&mut self) -> Result<&Option<JWK>, KeyManagerError>; // Retrieve the next update key for the loaded DID
     fn recovery_key(&mut self) -> Result<&JWK, KeyManagerError>; // Retrieve the recovery key for the loaded DID
                                                                  // E.g JWT https://jwt.io/
->>>>>>> 7431ef84
     fn generate_next_update_key(&self);
     // fn generate_recovery_key(&self);
     // fn update_subject(&self);
     // fn recover_subject(&self);
 }
 
-<<<<<<< HEAD
-/// Struct for common TrustchainController.
-pub struct TrustchainController {
-    // TODO: could we impl subject for controller to make this cleaner?
-    subject: TrustchainSubject,
-    controlled_did: String,
-    update_key: Option<JWK>,
-    recovery_key: Option<JWK>,
-    next_update_key: Option<JWK>,
-}
-
-impl TrustchainController {
-    /// Construct a new TrustchainController instance
-    /// from existing Subject and Controller DIDs.
-    pub fn new(did: &str, controlled_did: &str) -> Result<Self, Box<dyn std::error::Error>> {
-        // Returns a result with propagating error
-        let subject = TrustchainSubject::new(did)?;
-
-        // Read update and recovery keys
-        let update_key: Option<JWK> = match read_update_key(controlled_did) {
-            Ok(x) => Some(x),
-            Err(_) => {
-                return Err(Box::new(ControllerError::NoUpdateKey(
-                    controlled_did.to_string(),
-                )))
-            }
-        };
-        let recovery_key: Option<JWK> = match read_recovery_key(controlled_did) {
-            Ok(x) => Some(x),
-            Err(_) => {
-                return Err(Box::new(ControllerError::NoRecoveryKey(
-                    controlled_did.to_string(),
-                )))
-            }
-        };
-
-        Ok(Self {
-            subject,
-            controlled_did: controlled_did.to_owned(),
-            update_key,
-            recovery_key,
-            next_update_key: None,
-        })
-    }
-
-    /// Assume that the document to be made into a ION DID is agreed
-    /// with subject (i.e. content is correct and subject has private key
-    /// for public key in doc). The function then converts the document into
-    /// a create operation that can be pushed to the ION server.
-    fn create_subject(doc: Document) -> TrustchainController {
-        // fn create_subject(update_key, recovery_key, signing_key, did) -> TrustchainController {
-        todo!()
-    }
-}
-
-impl Controller for TrustchainController {
-    fn load(&self, controlled_did: &str) {
-        todo!()
-    }
-
-    fn update_key(&self) -> &JWK {
-        todo!()
-    }
-
-    fn next_update_key(&self) -> Option<&JWK> {
-        todo!()
-    }
-
-    fn generate_next_update_key(&self) {
-        todo!()
-    }
-
-    fn recovery_key(&self) -> &JWK {
-        todo!()
-    }
-
-    fn to_subject(&self) -> &TrustchainSubject {
-        todo!()
-    }
-
-    fn attest(&self, doc: &Document, key_id: usize) -> Result<String, ControllerError> {
-        // Implement using version in 'create_and_update' binary as basis
-        // let proof = (did_short.clone(), document_data_to_be_signed);
-        // let proof_json = ION::json_canonicalization_scheme(&proof).unwrap();
-        // let proof_json_bytes = ION::hash(proof_json.as_bytes());
-        // let signed_data =
-        // ssi::jwt::encode_sign(algorithm, &proof_json_bytes, &verification_key).unwrap();
-        todo!()
-    }
-=======
 #[cfg(test)]
 mod tests {
     // use super::TrustchainController;
     // use crate::controller::Controller;
     // use super::*;
     // use crate::key_manager::tests::{TEST_NEXT_UPDATE_KEY, TEST_RECOVERY_KEY, TEST_UPDATE_KEY};
->>>>>>> 7431ef84
 }