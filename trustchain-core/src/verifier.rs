--- conflicted
+++ resolved
@@ -177,13 +177,9 @@
     /// Gets the wrapped TimestampCommitment.
     fn timestamp_commitment(&self) -> &dyn TimestampCommitment;
     /// Gets the Timestamp.
-<<<<<<< HEAD
-    fn timestamp(&self) -> Timestamp;
-=======
     fn timestamp(&self) -> Timestamp {
         self.timestamp_commitment().timestamp()
     }
->>>>>>> ca915a65
     /// Verifies both the DIDCommitment and the TimestampCommitment against the same target.
     fn verify(&self, target: &str) -> Result<(), CommitmentError> {
         // The expected data in the TimestampCommitment is the timestamp, while in the
@@ -216,16 +212,6 @@
         let root = chain.root();
 
         let verifiable_timestamp = self.verifiable_timestamp(root, root_timestamp).await?;
-<<<<<<< HEAD
-        self.verify_timestamp(&*verifiable_timestamp)?;
-
-        // Validate the PoW hash.
-        self.validate_pow_hash(&verifiable_timestamp.timestamp_commitment().hash()?)?;
-
-        // At this point we know that the same, valid PoW commits to both the timestamp
-        // in verifiable_timestamp and the data (keys & endpoints) in the root DID Document.
-        // It only remains to check that the verified timestamp matches the expected root timestamp.
-=======
 
         // Verify that the root DID content (keys & endpoints) and the timestamp share a common
         // commitment target.
@@ -236,7 +222,6 @@
 
         // Verify explicitly that the return value from the timestamp method equals the expected
         // root timestamp (in case the default timestamp method implementation has been overridden).
->>>>>>> ca915a65
         if !verifiable_timestamp.timestamp().eq(&root_timestamp) {
             Err(VerifierError::InvalidRootTimestamp(
                 root.to_string(),
@@ -248,28 +233,6 @@
     }
 
     /// Constructs a verifiable timestamp for the given DID, including an expected
-<<<<<<< HEAD
-    /// value for the timestamp retreived from a local PoW network node.
-    async fn verifiable_timestamp(
-        &self,
-        did: &str,
-        expected_timestamp: Timestamp,
-    ) -> Result<Box<dyn VerifiableTimestamp>, VerifierError>;
-
-    /// Gets a block hash (PoW) Commitment for the given DID.
-    async fn did_commitment(&self, did: &str) -> Result<Box<dyn DIDCommitment>, VerifierError>;
-
-    /// Queries a local PoW node to get the expected timestamp for a given PoW hash.
-    fn validate_pow_hash(&self, hash: &str) -> Result<(), VerifierError>;
-
-    /// Verifies a given verifiable timestamp.
-    fn verify_timestamp(
-        &self,
-        verifiable_timestamp: &dyn VerifiableTimestamp,
-    ) -> Result<(), VerifierError> {
-        Ok(verifiable_timestamp.verify(&verifiable_timestamp.timestamp_commitment().hash()?)?)
-    }
-=======
     /// value for the timestamp retrieved from a local PoW network node.
     async fn verifiable_timestamp(
         &self,
@@ -282,7 +245,6 @@
 
     /// Queries a local PoW node to get the expected timestamp for a given PoW hash.
     fn validate_pow_hash(&self, hash: &str) -> Result<(), VerifierError>;
->>>>>>> ca915a65
 
     /// Gets the resolver used for DID verification.
     fn resolver(&self) -> &Resolver<T>;
