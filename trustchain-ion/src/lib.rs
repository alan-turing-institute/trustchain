<<<<<<< HEAD
// //! trustchain-ion library fns
// use did_ion::sidetree::Operation;

// TODO: move the create binary to a library function
// fn create(file_path: Option<&str>, verbose: bool) -> Operation {
//     // Move the binary logic into this fn

// }
#![allow(dead_code)]
const TEST_DOC_STATE: &str = r##"{
    "publicKeys": [
      {
        "id": "Mz94EfSCueClM5qv62SXxtLWRj4Ti7rR2wLWmW37aCs",
        "type": "JsonWebSignature2020",
        "publicKeyJwk": {
          "crv": "secp256k1",
          "kty": "EC",
          "x": "7VKmPezI_VEnMjOPfAeUnpQxhS1sLjAKfd0s7xrmx9A",
          "y": "gWZ5Bo197eZuMh3Se-3rqWCQjZWbuDpOYAaw8yC-yaQ"
        },
        "purposes": [
          "assertionMethod",
          "authentication",
          "keyAgreement",
          "capabilityInvocation",
          "capabilityDelegation"
        ]
      }
    ],
    "services": [
      {
        "id": "trustchain-controller-proof",
        "type": "TrustchainProofService",
        "serviceEndpoint": {
          "controller": "did:ion:test:EiA8yZGuDKbcnmPRs9ywaCsoE2FT9HMuyD9WmOiQasxBBg",
          "proofValue": "dummy_string"
        }
      }
    ]
  }"##;
=======
pub mod controller;
pub mod subject;
>>>>>>> e27e0db9
<|MERGE_RESOLUTION|>--- conflicted
+++ resolved
@@ -1,4 +1,3 @@
-<<<<<<< HEAD
 // //! trustchain-ion library fns
 // use did_ion::sidetree::Operation;
 
@@ -39,7 +38,5 @@
       }
     ]
   }"##;
-=======
 pub mod controller;
-pub mod subject;
->>>>>>> e27e0db9
+pub mod subject;