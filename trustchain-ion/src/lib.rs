--- conflicted
+++ resolved
@@ -1,5 +1,5 @@
-<<<<<<< HEAD
 #![allow(dead_code)]
+pub mod attestor;
 // //! trustchain-ion library fns
 // use did_ion::sidetree::Operation;
 
@@ -10,7 +10,6 @@
 // }
 
 pub mod controller;
-pub mod subject;
 
 use trustchain_core::key_manager::KeyManager;
 pub struct KeyUtils;
@@ -47,8 +46,4 @@
           }
        }
     ]
- }"##;
-=======
-pub mod attestor;
-pub mod controller;
->>>>>>> 056d93a1
+ }"##;