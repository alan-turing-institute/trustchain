#![allow(dead_code)]
pub mod attestor;
<<<<<<< HEAD
pub mod controller;

use thiserror::Error;

/// An error relating for rustchain-ion crate.
#[derive(Error, Debug, PartialEq, Eq, PartialOrd, Ord)]
pub enum TrustchainIONError {
    #[error("Key cannot be converted to commmitment value.")]
    FailedToConvertToCommitment,
    #[error("Commitment value could not be extracted from document metadata.")]
    FailedToExtractCommitment,
    #[error("Incorrect key type is provided.")]
    IncorrectKeyType,
}
=======
// //! trustchain-ion library fns
// use did_ion::sidetree::Operation;

// TODO: move the create binary to a library function
// fn create(file_path: Option<&str>, verbose: bool) -> Operation {
//     // Move the binary logic into this fn

// }

pub mod controller;

use trustchain_core::key_manager::KeyManager;
pub struct KeyUtils;
impl KeyManager for KeyUtils {}

// TODO: move to fixtures for trustchain-ion
const TEST_DOC_STATE: &str = r##"{
    "publicKeys": [
       {
          "id": "Mz94EfSCueClM5qv62SXxtLWRj4Ti7rR2wLWmW37aCs",
          "type": "JsonWebSignature2020",
          "publicKeyJwk": {
          "crv": "secp256k1",
          "kty": "EC",
          "x": "7VKmPezI_VEnMjOPfAeUnpQxhS1sLjAKfd0s7xrmx9A",
          "y": "gWZ5Bo197eZuMh3Se-3rqWCQjZWbuDpOYAaw8yC-yaQ"
          },
          "purposes": [
          "assertionMethod",
          "authentication",
          "keyAgreement",
          "capabilityInvocation",
          "capabilityDelegation"
          ]
       }
    ],
    "services": [
       {
          "id": "trustchain-controller-proof",
          "type": "TrustchainProofService",
          "serviceEndpoint": {
          "controller": "did:ion:test:EiA8yZGuDKbcnmPRs9ywaCsoE2FT9HMuyD9WmOiQasxBBg",
          "proofValue": "dummy_string"
          }
       }
    ]
 }"##;
>>>>>>> aa7637d0
<|MERGE_RESOLUTION|>--- conflicted
+++ resolved
@@ -1,6 +1,14 @@
 #![allow(dead_code)]
 pub mod attestor;
-<<<<<<< HEAD
+// //! trustchain-ion library fns
+// use did_ion::sidetree::Operation;
+
+// TODO: move the create binary to a library function
+// fn create(file_path: Option<&str>, verbose: bool) -> Operation {
+//     // Move the binary logic into this fn
+
+// }
+
 pub mod controller;
 
 use thiserror::Error;
@@ -15,17 +23,6 @@
     #[error("Incorrect key type is provided.")]
     IncorrectKeyType,
 }
-=======
-// //! trustchain-ion library fns
-// use did_ion::sidetree::Operation;
-
-// TODO: move the create binary to a library function
-// fn create(file_path: Option<&str>, verbose: bool) -> Operation {
-//     // Move the binary logic into this fn
-
-// }
-
-pub mod controller;
 
 use trustchain_core::key_manager::KeyManager;
 pub struct KeyUtils;
@@ -62,5 +59,4 @@
           }
        }
     ]
- }"##;
->>>>>>> aa7637d0
+ }"##;