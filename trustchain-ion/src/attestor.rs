//! Implementation of `Attestor` API for ION DID method.
use crate::ion::IONTest as ION;
use async_trait::async_trait;
use did_ion::sidetree::Sidetree;
use ssi::did::Document;
use ssi::did_resolve::DIDResolver;
use ssi::jsonld::ContextLoader;
use ssi::vc::{Credential, LinkedDataProofOptions, Presentation, URI};
use ssi::{jwk::JWK, one_or_many::OneOrMany};
use std::convert::TryFrom;
use trustchain_core::holder::{Holder, HolderError};
use trustchain_core::issuer::{Issuer, IssuerError};
use trustchain_core::key_manager::KeyType;
use trustchain_core::resolver::TrustchainResolver;
use trustchain_core::{
    attestor::{Attestor, AttestorError},
    key_manager::{AttestorKeyManager, KeyManager, KeyManagerError},
    subject::Subject,
};

/// Struct for IONAttestor.
pub struct IONAttestor {
    did: String,
}

impl AttestorKeyManager for IONAttestor {}

impl KeyManager for IONAttestor {}

impl IONAttestor {
    /// Construct a new TrustchainSubject instance.
    pub fn new(did: &str) -> Self {
        Self {
            did: did.to_owned(),
        }
    }
    /// Gets the signing keys of the attestor.
    fn signing_keys(&self) -> Result<OneOrMany<JWK>, KeyManagerError> {
        self.read_signing_keys(self.did_suffix())
    }

    /// Gets the signing key with ID `key_id` of the attestor.
    fn signing_key(&self, key_id: Option<&str>) -> Result<JWK, KeyManagerError> {
        let keys = self.signing_keys()?;
        // If no key_id is given, return the first available key.
        if let Some(key_id) = key_id {
            // Iterate over the available keys.
            for key_in_loop in keys.into_iter() {
                // If the key has a key_id which matches the given key_id, return it.
                if let Some(key_in_loop_id) = &key_in_loop.key_id {
                    if key_in_loop_id == key_id {
                        return Ok(key_in_loop);
                    }
                }
                if key_in_loop.thumbprint()? == key_id {
                    return Ok(key_in_loop);
                }
            }
            // If none of the keys has a matching key_id, the required key does not exist.
            Err(KeyManagerError::FailedToLoadKey)
        } else {
            match keys.first() {
                Some(key) => Ok(key.to_owned()),
                None => Err(KeyManagerError::FailedToLoadKey),
            }
        }
    }
    /// Get the IONAttestor's public signing key.
    pub fn signing_pk(&self, key_id: Option<&str>) -> Result<JWK, KeyManagerError> {
        Ok(self.signing_key(key_id)?.to_public())
    }
}

/// Type for holding attestor data.
pub struct AttestorData {
    did: String,
    signing_keys: OneOrMany<JWK>,
}

impl AttestorData {
    pub fn new(did: String, signing_keys: OneOrMany<JWK>) -> Self {
        Self { did, signing_keys }
    }
}

impl TryFrom<AttestorData> for IONAttestor {
    type Error = KeyManagerError;

    fn try_from(data: AttestorData) -> Result<Self, Self::Error> {
        let subject = IONAttestor { did: data.did };

        // Attempt to save the keys but do not overwrite existing key information.
        subject.save_keys(
            subject.did_suffix(),
            KeyType::SigningKey,
            &data.signing_keys,
            false,
        )?;
        Ok(subject)
    }
}

impl Subject for IONAttestor {
    fn did(&self) -> &str {
        &self.did
    }
}

impl Attestor for IONAttestor {
    fn attest(&self, doc: &Document, key_id: Option<&str>) -> Result<String, AttestorError> {
        let algorithm = ION::SIGNATURE_ALGORITHM;

        // Add controller to document
        let mut doc = doc.clone();

        // Use full short-form DID as controller
        doc.controller = Some(OneOrMany::One(self.did().to_string()));

        // Canonicalize document
        let doc_canon = ION::json_canonicalization_scheme(&doc)
            .map_err(|_| AttestorError::InvalidDocumentParameters(doc.id.clone()))?;

        // Hash canonicalized document
        let doc_canon_hash = ION::hash(doc_canon.as_bytes());

        // Get the signing key.
        let signing_key = match self.signing_key(key_id) {
            Ok(key) => key,
            Err(_) => {
                if let Some(key_id) = key_id {
                    return Err(AttestorError::NoSigningKeyWithId(
                        self.did().to_string(),
                        key_id.to_string(),
                    ));
                } else {
                    return Err(AttestorError::NoSigningKey(self.did().to_string()));
                }
            }
        };
        // Encode and sign
        match ssi::jwt::encode_sign(algorithm, &doc_canon_hash, &signing_key) {
            Ok(str) => Ok(str),
            Err(e) => Err(AttestorError::SigningError(doc.id, e.to_string())),
        }
    }
}

#[async_trait]
impl Issuer for IONAttestor {
    // Attests to a given credential returning the credential with proof. The `@context` of the credential has linked-data fields strictly checked as part of proof generation.
    async fn sign(
        &self,
        credential: &Credential,
        linked_data_proof_options: Option<LinkedDataProofOptions>,
        key_id: Option<&str>,
<<<<<<< HEAD
        resolver: &T,
=======
        resolver: &dyn TrustchainResolver,
>>>>>>> 26e781fe
        context_loader: &mut ContextLoader,
    ) -> Result<Credential, IssuerError> {
        // Get the signing key.
        let signing_key = self.signing_key(key_id)?;

        // Generate proof
        let proof = credential
            .generate_proof(
                &signing_key,
                &linked_data_proof_options.unwrap_or(LinkedDataProofOptions::default()),
<<<<<<< HEAD
                resolver,
=======
                resolver.as_did_resolver(),
>>>>>>> 26e781fe
                context_loader,
            )
            .await?;

        // Add proof to credential
        let mut vc = credential.clone();
        vc.add_proof(proof);
        Ok(vc)
    }
}

#[async_trait]
impl Holder for IONAttestor {
    // This implementation ensures that the holder field is set on the Presentation, with the
    // following implications:
    //   - proof generation is handled by the ssi library
    //   - ssi::ldp::ensure_or_pick_verification_relationship calls presentation.get_issuer()
    //      which returns the holder (if Some, which is always the case)
    //   - ensure_or_pick_verification_relationship tries to resolve the holder DID and check its
    //      verification methods
    //   - so the holder's DID must be resolvable
    async fn sign_presentation<T: DIDResolver>(
        &self,
        presentation: &Presentation,
        linked_data_proof_options: Option<LinkedDataProofOptions>,
        key_id: Option<&str>,
        resolver: &T,
        context_loader: &mut ContextLoader,
    ) -> Result<Presentation, HolderError> {
        // If no ldp options passed, use default with ProofPurpose::Authentication.
        let options = linked_data_proof_options.unwrap_or(LinkedDataProofOptions {
            proof_purpose: Some(ssi::vc::ProofPurpose::Authentication),
            ..Default::default()
        });

        // Get the signing key.
        let signing_key = self.signing_key(key_id)?;

        let mut vp = presentation.clone();
        // Check holder field is correctly populated
        match presentation.holder.as_ref() {
            Some(URI::String(holder)) => {
                if holder != &self.did {
                    return Err(HolderError::MismatchedHolder);
                }
            }
            None => vp.holder = Some(URI::String(self.did.clone())),
        };

        // Generate proof
        let proof = vp
            .generate_proof(&signing_key, &options, resolver, context_loader)
            .await?;
        // Add proof to credential
        vp.add_proof(proof);
        Ok(vp)
    }
}

#[cfg(test)]
mod tests {
    use super::*;
    use crate::get_ion_resolver;
    use ssi::did::Document;
    use ssi::vc::CredentialOrJWT;
    use trustchain_core::data::{TEST_CREDENTIAL, TEST_SIGNING_KEYS, TEST_TRUSTCHAIN_DOCUMENT};
    use trustchain_core::utils::init;

    #[test]
    fn test_try_from() -> Result<(), Box<dyn std::error::Error>> {
        init();
        let signing_keys: OneOrMany<JWK> = serde_json::from_str(TEST_SIGNING_KEYS)?;
        let did = "did:example:did_try_from";
        let did_suffix = "did_try_from";

        let target =
            IONAttestor::try_from(AttestorData::new(did.to_string(), signing_keys.clone()))?;

        assert_eq!(target.did_suffix(), did_suffix);

        let loaded_signing_keys = target.signing_keys()?;
        assert_eq!(loaded_signing_keys, signing_keys);

        Ok(())
    }

    #[test]
    fn test_attest() -> Result<(), Box<dyn std::error::Error>> {
        // Initialize temp path for saving keys
        init();

        // Set-up keys and attestor
        let did = "did:example:test_attest";
        let keys: OneOrMany<JWK> = serde_json::from_str(TEST_SIGNING_KEYS)?;
        let (valid_key, invalid_key) = if let OneOrMany::Many(keys_vec) = &keys {
            (keys_vec.first().unwrap(), keys_vec.last().unwrap())
        } else {
            panic!()
        };
        let target = IONAttestor::try_from(AttestorData::new(did.to_string(), keys.clone()))?;

        // Load doc
        let doc = Document::from_json(TEST_TRUSTCHAIN_DOCUMENT).expect("Document failed to load.");

        // Attest to doc
        let result = target.attest(&doc, None);

        // Check attest was ok
        assert!(result.is_ok());

        // Check signature
        let proof_result = result?;
        let valid_decoded: Result<String, ssi::jws::Error> =
            ssi::jwt::decode_verify(&proof_result, valid_key);
        let invalid_decoded: Result<String, ssi::jws::Error> =
            ssi::jwt::decode_verify(&proof_result, invalid_key);
        assert!(valid_decoded.is_ok());
        assert!(invalid_decoded.is_err());

        // Check payload
        let valid_decoded = valid_decoded.unwrap();

        // Reconstruct doc
        let mut doc_with_controller = doc;
        doc_with_controller.controller = Some(OneOrMany::One(target.did().to_string()));
        let doc_canon = ION::json_canonicalization_scheme(&doc_with_controller)?;
        let doc_canon_hash = ION::hash(doc_canon.as_bytes());

        assert_eq!(valid_decoded, doc_canon_hash);

        Ok(())
    }

    #[tokio::test]
    async fn test_attest_credential() {
        // Initialize temp path for saving keys
        init();

        // Resolver
        let resolver = get_ion_resolver("http://localhost:3000/");

        // Set-up keys and attestor
        let did = "did:example:test_attest_credential";
        // Attestor
        let target = IONAttestor::try_from(AttestorData::new(
            did.to_string(),
            serde_json::from_str(TEST_SIGNING_KEYS).unwrap(),
        ))
        .unwrap();

        // Load credential. Issuer is "None" here so no resolution is required.
        let vc = serde_json::from_str(TEST_CREDENTIAL).unwrap();

        // Attest to doc
        let vc_with_proof = target
            .sign(&vc, None, None, &resolver, &mut ContextLoader::default())
            .await;

        // Check attest was ok
        assert!(vc_with_proof.is_ok());
    }

    #[ignore = "requires a running Sidetree node listening on http://localhost:3000"]
    #[tokio::test]
    async fn test_sign_credential_failure() {
        // Initialize temp path for saving keys
        init();

        // 1. Set-up (with a DID that will *not* match the issuer field in the credential).
        let did = "did:ion:test:EiDMe2SFfJ_7eXVW7RF1ZHOkeu2M-Bre0ak2cXNBH0P-TQ";

        // Make resolver
        let resolver = get_ion_resolver("http://localhost:3000/");

        // 2. Load Attestor
        // Attestor
        let attestor = IONAttestor::try_from(AttestorData::new(
            did.to_string(),
            serde_json::from_str(TEST_SIGNING_KEYS).unwrap(),
        ))
        .unwrap();

        // 3. Read credential and set issuer field
        let mut vc: Credential = serde_json::from_str(TEST_CREDENTIAL).unwrap();
        vc.issuer = Some(ssi::vc::Issuer::URI(URI::String(
            "did:ion:test:EiAtHHKFJWAk5AsM3tgCut3OiBY4ekHTf66AAjoysXL65Q".to_string(),
        )));

        // Sign credential (expect failure).
        // Note: Signing a vc with a Some() issuer field requires a running ion node
        let vc_with_proof = attestor
            .sign(&vc, None, None, &resolver, &mut ContextLoader::default())
            .await;
        assert!(vc_with_proof.is_err());

        // Check error matches
        assert!(matches!(
            vc_with_proof,
            Err(IssuerError::LDP(ssi::ldp::Error::DID(
                ssi::did::Error::KeyMismatch
            )))
        ))
    }

    #[ignore = "requires a running Sidetree node listening on http://localhost:3000"]
    #[tokio::test]
    async fn test_attest_presentation() {
        init();
        let resolver = get_ion_resolver("http://localhost:3000/");
        let issuer_did = "did:ion:test:EiBVpjUxXeSRJpvj2TewlX9zNF3GKMCKWwGmKBZqF6pk_A"; // root+1
        let holder_did = "did:ion:test:EiAtHHKFJWAk5AsM3tgCut3OiBY4ekHTf66AAjoysXL65Q"; // root+2
        let issuer = IONAttestor::new(issuer_did);
        let holder = IONAttestor::new(holder_did);

        let vc = serde_json::from_str(TEST_CREDENTIAL).unwrap();
        let vc_with_proof = issuer
            .sign(&vc, None, None, &resolver, &mut ContextLoader::default())
            .await
            .unwrap();

        // Create Presentation, initially with holder field defaulting to None
        let presentation = Presentation {
            verifiable_credential: Some(OneOrMany::One(CredentialOrJWT::Credential(vc_with_proof))),
            ..Default::default()
        };

        // Holder field set to the DID of the signing holder by 'sign_presentation'
        // The DID is resolved during signing, which requires a running ion node.
        let vp = holder
            .sign_presentation(
                &presentation,
                None,
                None,
                &resolver,
                &mut ContextLoader::default(),
            )
            .await;

        assert!(vp.is_ok());
    }

    #[test]
    fn test_signing_key() -> Result<(), Box<dyn std::error::Error>> {
        // Initialize temp path for saving keys
        init();

        // Set-up keys and attestor
        let did = "did:example:test_signing_key";

        // Load keys
        let mut keys: Vec<JWK> = serde_json::from_str(TEST_SIGNING_KEYS)?;

        // Attach a key_id to first key only
        keys.first_mut().map(|key| {
            key.key_id = Some("0".to_string());
            key
        });
        let expected_key = keys.first().unwrap().clone();

        // Target
        let target =
            IONAttestor::try_from(AttestorData::new(did.to_string(), OneOrMany::Many(keys)))?;

        // With None passed, expect first key
        let actual_key = target.signing_key(None)?;
        assert_eq!(expected_key, actual_key);

        // With key_id passed, expect correct key returned
        let actual_key = target.signing_key(Some("0"))?;
        assert_eq!(expected_key, actual_key);

        // With a non-matching key_id, expect KeyManagerError::FailedToLoadKey
        let actual_key_res = target.signing_key(Some("1"));
        assert!(matches!(
            actual_key_res,
            Err(KeyManagerError::FailedToLoadKey)
        ));
        Ok(())
    }

    #[test]
    fn test_signing_key_with_thumbprint() -> Result<(), Box<dyn std::error::Error>> {
        // Initialize temp path for saving keys
        init();

        // Set-up keys and attestor
        let did = "did:example:test_signing_with_thumbrint_key";

        // Load keys
        let keys: Vec<JWK> = serde_json::from_str(TEST_SIGNING_KEYS)?;
        let expected_key = keys.last().unwrap().clone();

        let target =
            IONAttestor::try_from(AttestorData::new(did.to_string(), OneOrMany::Many(keys)))?;

        // With thumbprint passed, expect correct key returned.
        let actual_key = target.signing_key(Some(&expected_key.thumbprint().unwrap()))?;
        assert_eq!(expected_key, actual_key);

        Ok(())
    }
}<|MERGE_RESOLUTION|>--- conflicted
+++ resolved
@@ -153,11 +153,7 @@
         credential: &Credential,
         linked_data_proof_options: Option<LinkedDataProofOptions>,
         key_id: Option<&str>,
-<<<<<<< HEAD
-        resolver: &T,
-=======
         resolver: &dyn TrustchainResolver,
->>>>>>> 26e781fe
         context_loader: &mut ContextLoader,
     ) -> Result<Credential, IssuerError> {
         // Get the signing key.
@@ -168,11 +164,7 @@
             .generate_proof(
                 &signing_key,
                 &linked_data_proof_options.unwrap_or(LinkedDataProofOptions::default()),
-<<<<<<< HEAD
-                resolver,
-=======
                 resolver.as_did_resolver(),
->>>>>>> 26e781fe
                 context_loader,
             )
             .await?;
