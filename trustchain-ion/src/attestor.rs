--- conflicted
+++ resolved
@@ -35,19 +35,13 @@
         }
     }
     /// Gets the signing keys of the attestor.
-<<<<<<< HEAD
-    /// TODO: made public to use in challenge-response. Consider refactoring key manager.
-=======
->>>>>>> 070a91a7
+    // TODO: made public to use in challenge-response. Consider refactoring key manager.
     pub fn signing_keys(&self) -> Result<OneOrMany<JWK>, KeyManagerError> {
         self.read_signing_keys(self.did_suffix())
     }
 
     /// Gets the signing key with ID `key_id` of the attestor.
-<<<<<<< HEAD
-    /// TODO: made public to use in challenge-response. Consider refactoring key manager.
-=======
->>>>>>> 070a91a7
+    // TODO: made public to use in challenge-response. Consider refactoring key manager.
     pub fn signing_key(&self, key_id: Option<&str>) -> Result<JWK, KeyManagerError> {
         let keys = self.signing_keys()?;
         // If no key_id is given, return the first available key.
