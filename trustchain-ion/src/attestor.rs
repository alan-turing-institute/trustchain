use std::convert::TryFrom;

use did_ion::sidetree::Sidetree;
use did_ion::ION;
use ssi::did::Document;
use ssi::{jwk::JWK, one_or_many::OneOrMany};
use trustchain_core::get_did_suffix;
use trustchain_core::key_manager::KeyType;
use trustchain_core::{
    attestor::{Attestor, AttestorError},
    key_manager::{AttestorKeyManager, KeyManager, KeyManagerError},
    Subject,
};

pub struct IONAttestor {
    did: String,
}

impl AttestorKeyManager for IONAttestor {}

impl KeyManager for IONAttestor {}

impl IONAttestor {
    /// Construct a new TrustchainSubject instance.
    pub fn new(did: &str) -> Self {
        Self {
            did: did.to_owned(),
        }
    }

    fn signing_keys(&self) -> Result<OneOrMany<JWK>, KeyManagerError> {
        self.read_signing_keys(&self.did)
    }

    /// Get the Subject's signing key.
    fn signing_key(&self, key_id: Option<&str>) -> Result<JWK, KeyManagerError> {
        // let keys = self.read_signing_keys(&self.did)?;
        let keys = self.signing_keys()?;
        // If no key_id is given, return the first available key.
        if key_id.is_none() {
            match keys.first() {
                Some(key) => return Ok(key.to_owned()),
                None => Err(KeyManagerError::FailedToLoadKey),
            }
        } else {
            let key_id = key_id.unwrap();
            // Iterate over the available keys.
            for key in keys.into_iter() {
                // If the key has a key_id which matches the given key_id, return it.
                // Otherwise continue.
                match key.key_id {
                    Some(ref this_key_id) => {
                        if this_key_id == key_id {
                            return Ok(key);
                        }
                    }
                    None => continue,
                }
            }
            // If none of the keys has a matching key_id, the required key does not exist.
            Err(KeyManagerError::FailedToLoadKey)
        }
    }
}

type AttestorData = (String, OneOrMany<JWK>);

impl TryFrom<AttestorData> for IONAttestor {
    type Error = Box<dyn std::error::Error>;

    fn try_from(data: AttestorData) -> Result<Self, Self::Error> {
        let subject = IONAttestor { did: data.0 };

        // Attempt to save the keys but do not overwrite existing key information.
        subject.save_keys(&subject.did, KeyType::SigningKey, &data.1, false)?;
        Ok(subject)
    }
}

impl Subject for IONAttestor {
    fn did(&self) -> &str {
        &self.did
    }
    fn did_suffix(&self) -> &str {
        get_did_suffix(&self.did)
    }
}

impl Attestor for IONAttestor {
    fn attest(&self, doc: &Document, key_id: Option<&str>) -> Result<String, AttestorError> {
        let algorithm = ION::SIGNATURE_ALGORITHM;

        // Add controller to document
        let mut doc = doc.clone();

<<<<<<< HEAD
        // Temporary fix: prepend 'did:ion:test:' to did as controller
        let full_did = format!("did:ion:test:{}", self.did());
        doc.controller = Some(OneOrMany::One(full_did));
=======
        // Use full short-form DID as controller
        doc.controller = Some(OneOrMany::One(self.did().to_string()));
>>>>>>> cc57bc51

        // Canonicalize document
        let doc_canon = match ION::json_canonicalization_scheme(&doc) {
            Ok(str) => str,
            Err(_) => return Err(AttestorError::InvalidDocumentParameters(doc.id.clone())),
        };
        // Hash canonicalized document
        let doc_canon_hash = ION::hash(doc_canon.as_bytes());

        // Get the signing key.
        // TODO: should this be did
        let signing_key = match self.signing_key(key_id) {
            Ok(key) => key,
            Err(_) => {
                if key_id.is_none() {
                    return Err(AttestorError::NoSigningKey(doc.id.to_string()));
                } else {
                    return Err(AttestorError::NoSigningKeyWithId(
                        doc.id.to_string(),
                        key_id.unwrap().to_string(),
                    ));
                }
            }
        };
        // Encode and sign
        match ssi::jwt::encode_sign(algorithm, &doc_canon_hash, &signing_key) {
            Ok(str) => Ok(str),
            Err(e) => Err(AttestorError::SigningError(doc.id.clone(), e.to_string())),
        }
    }
}

#[cfg(test)]
mod tests {
    use super::*;
    use ssi::did::Document;

    use trustchain_core::data::{TEST_SIGNING_KEYS, TEST_TRUSTCHAIN_DOCUMENT};
    use trustchain_core::init;

    #[test]
    fn test_try_from() -> Result<(), Box<dyn std::error::Error>> {
        init();
        assert_eq!(0, 0);
        let signing_keys: OneOrMany<JWK> = serde_json::from_str(TEST_SIGNING_KEYS)?;
        let did = "did:example:did_try_from";
        let did_suffix = "did_try_from";

        let target = IONAttestor::try_from((did.to_string(), signing_keys.clone()))?;

        assert_eq!(target.did_suffix(), did_suffix);

        let loaded_signing_keys = target.signing_keys()?;
        assert_eq!(loaded_signing_keys, signing_keys);

        Ok(())
    }

    #[test]
    fn test_attest() -> Result<(), Box<dyn std::error::Error>> {
        // Initialize temp path for saving keys
        init();

        // Set-up keys and attestor
        let did = "did:example:test_attest";
        let keys: OneOrMany<JWK> = serde_json::from_str(TEST_SIGNING_KEYS)?;
        let (valid_key, invalid_key) = if let OneOrMany::Many(keys_vec) = &keys {
            (keys_vec.first().unwrap(), keys_vec.last().unwrap())
        } else {
            panic!()
        };
        let target = IONAttestor::try_from((did.to_string(), keys.clone()))?;

        // Load doc
        let doc = Document::from_json(TEST_TRUSTCHAIN_DOCUMENT).expect("Document failed to load.");

        // Attest to doc
        let result = target.attest(&doc, None);

        // Check attest was ok
        assert!(result.is_ok());

        // Check signature
        let proof_result = result?;
        let valid_decoded: Result<String, ssi::error::Error> =
            ssi::jwt::decode_verify(&proof_result, valid_key);
        let invalid_decoded: Result<String, ssi::error::Error> =
            ssi::jwt::decode_verify(&proof_result, invalid_key);
        assert!(valid_decoded.is_ok());
        assert!(invalid_decoded.is_err());

        // Check payload
        let valid_decoded = valid_decoded.unwrap();

        // Reconstruct doc
        let mut doc_with_controller = doc;
        let full_did = format!("did:ion:test:{}", target.did());
        doc_with_controller.controller = Some(OneOrMany::One(full_did));
        let doc_canon = ION::json_canonicalization_scheme(&doc_with_controller)?;
        let doc_canon_hash = ION::hash(doc_canon.as_bytes());

        assert_eq!(valid_decoded, doc_canon_hash);

        Ok(())
    }

    // #[test]
    // fn test_signing_key() {}
}<|MERGE_RESOLUTION|>--- conflicted
+++ resolved
@@ -29,7 +29,7 @@
     }
 
     fn signing_keys(&self) -> Result<OneOrMany<JWK>, KeyManagerError> {
-        self.read_signing_keys(&self.did)
+        self.read_signing_keys(self.did_suffix())
     }
 
     /// Get the Subject's signing key.
@@ -93,14 +93,8 @@
         // Add controller to document
         let mut doc = doc.clone();
 
-<<<<<<< HEAD
-        // Temporary fix: prepend 'did:ion:test:' to did as controller
-        let full_did = format!("did:ion:test:{}", self.did());
-        doc.controller = Some(OneOrMany::One(full_did));
-=======
         // Use full short-form DID as controller
         doc.controller = Some(OneOrMany::One(self.did().to_string()));
->>>>>>> cc57bc51
 
         // Canonicalize document
         let doc_canon = match ION::json_canonicalization_scheme(&doc) {
@@ -197,8 +191,7 @@
 
         // Reconstruct doc
         let mut doc_with_controller = doc;
-        let full_did = format!("did:ion:test:{}", target.did());
-        doc_with_controller.controller = Some(OneOrMany::One(full_did));
+        doc_with_controller.controller = Some(OneOrMany::One(target.did().to_string()));
         let doc_canon = ION::json_canonicalization_scheme(&doc_with_controller)?;
         let doc_canon_hash = ION::hash(doc_canon.as_bytes());
 
