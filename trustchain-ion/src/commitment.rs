use bitcoin::util::psbt::serialize::Deserialize;
use bitcoin::MerkleBlock;
use bitcoin::{Script, Transaction};
use did_ion::sidetree::{Sidetree, SuffixData};
use did_ion::ION;
use flate2::read::GzDecoder;
use ipfs_hasher::IpfsHasher;
use serde_json::{json, Value};
use ssi::did::Document;
use std::collections::HashMap;
use std::convert::TryInto;
use std::i32;
use std::io::Read;
use trustchain_core::commitment::{ChainedCommitment, CommitmentChain};
use trustchain_core::commitment::{Commitment, CommitmentError};
use trustchain_core::commitment::{DIDCommitment, TrivialCommitment};
use trustchain_core::utils::{get_did_suffix, HasEndpoints, HasKeys};

use crate::utils::{decode_block_header, decode_ipfs_content, reverse_endianness};
use crate::BITS_KEY;
use crate::HASH_PREV_BLOCK_KEY;
use crate::MERKLE_ROOT_KEY;
use crate::NONCE_KEY;
use crate::TIMESTAMP_KEY;
use crate::VERSION_KEY;
use crate::{CID_KEY, DID_DELIMITER, ION_METHOD, ION_OPERATION_COUNT_DELIMITER};

fn ipfs_hasher() -> fn(&[u8]) -> Result<String, CommitmentError> {
    |x| {
        let ipfs_hasher = IpfsHasher::default();
        Ok(ipfs_hasher.compute(x))
    }
}

fn ipfs_decode_candidate_data(
) -> fn(&[u8], Option<usize>) -> Result<serde_json::Value, CommitmentError> {
    |x, _maybe_idx| match decode_ipfs_content(&x.to_owned()) {
        Ok(x) => Ok(x),
        Err(e) => {
            eprintln!("Error decoding IPFS content: {}", e);
            Err(CommitmentError::DataDecodingError)
        }
    }
}

// Common trait for Commitments whose hash is an IPFS content identifier (CID).
pub trait TrivialIpfsCommitment: TrivialCommitment {}

/// A TrivialCommitment whose hash is an IPFS content identifier (CID)
/// for an ION Index file.
pub struct TrivialIpfsIndexFileCommitment {
    candidate_data: Vec<u8>,
}

impl TrivialIpfsIndexFileCommitment {
    pub fn new(candidate_data: Vec<u8>) -> Self {
        Self { candidate_data }
    }
}

impl TrivialCommitment for TrivialIpfsIndexFileCommitment {
    fn hasher(&self) -> fn(&[u8]) -> Result<String, CommitmentError> {
        ipfs_hasher()
    }

    fn candidate_data(&self) -> &[u8] {
        &self.candidate_data
    }

    fn decode_candidate_data(
        &self,
    ) -> fn(&[u8], Option<usize>) -> Result<serde_json::Value, CommitmentError> {
        ipfs_decode_candidate_data()
    }

    // fn decode_candidate_data(&self) -> fn(&[u8]) -> Result<serde_json::Value, CommitmentError> {
    //     |x| {
    //         // TODO: in the case of the chunk file we must restrict attention to paraticular deltas/patches,
    //         // e.g. using the updateCommitment. So we'll need a different ChunkFileCommitment struct with a
    //         // different decode_candidate_data() method. To avoid code repetition, we should make
    //         // TrivialIpfsCommitment into a trait (extending TrivialCommitment) with default implementations
    //         // for the methods implemented here (and similarly for IpfsCommitment). Then have an
    //         // IndexFileCommitment struct for the core & prov index file commitments that just implement the
    //         // generic IpfsCommitment, whereas the ChunkFileCommitment overrides decode_candidate_data().
    //         match decode_ipfs_content(&x.to_owned()) {
    //             Ok(x) => Ok(x),
    //             Err(e) => {
    //                 eprintln!("Error decoding IPFS content: {}", e);
    //                 Err(CommitmentError::DataDecodingError)
    //             }
    //         }
    //     }
    // }

    fn to_commitment(self: Box<Self>, expected_data: serde_json::Value) -> Box<dyn Commitment> {
        Box::new(IpfsCommitment::new(Box::new(*self), expected_data))
    }
}

impl TrivialIpfsCommitment for TrivialIpfsIndexFileCommitment {}

/// A TrivialCommitment whose hash is an IPFS content identifier (CID)
/// for an ION chunk file.
pub struct TrivialIpfsChunkFileCommitment {
    candidate_data: Vec<u8>,
    delta_index: usize,
}

impl TrivialIpfsChunkFileCommitment {
    pub fn new(candidate_data: Vec<u8>, delta_index: usize) -> Self {
        Self {
            candidate_data,
            delta_index,
        }
    }
}

impl TrivialCommitment for TrivialIpfsChunkFileCommitment {
    fn hasher(&self) -> fn(&[u8]) -> Result<String, CommitmentError> {
        ipfs_hasher()
    }

    fn candidate_data(&self) -> &[u8] {
        &self.candidate_data
    }

    fn index(&self) -> Option<usize> {
        Some(self.delta_index)
    }

    fn decode_candidate_data(
        &self,
    ) -> fn(&[u8], Option<usize>) -> Result<serde_json::Value, CommitmentError> {
        |x, maybe_idx: Option<usize>| match decode_ipfs_content(&x.to_owned()) {
            Ok(x) => {
                println!("idx here: {:?}", maybe_idx);
                if let Value::Object(l0) = x {
                    match l0.get("deltas") {
                        Some(Value::Array(deltas)) => {
                            Ok(deltas.get(maybe_idx.unwrap()).unwrap().clone())
                        }
                        _ => Err(CommitmentError::DataDecodingError),
                    }
                } else {
                    Err(CommitmentError::DataDecodingError)
                }
            }
            Err(e) => {
                eprintln!("Error decoding IPFS content: {}", e);
                Err(CommitmentError::DataDecodingError)
            }
        }
    }
    // /// Gets the data content that the hash verifiably commits to.
    // fn commitment_content(&self) -> Result<serde_json::Value, CommitmentError> {
    //     self.decode_candidate_data()(self.candidate_data(), Some(self.delta_index))
    // }
    fn to_commitment(self: Box<Self>, expected_data: serde_json::Value) -> Box<dyn Commitment> {
        Box::new(IpfsCommitment::new(Box::new(*self), expected_data))
    }
}

impl TrivialIpfsCommitment for TrivialIpfsChunkFileCommitment {}

fn did_core_index_file_commitment(
    did: &str,
    core_index_file_commitment: &dyn TrivialIpfsCommitment,
) -> Result<usize, CommitmentError> {
    let candidate_data = core_index_file_commitment.decode_candidate_data()(
        core_index_file_commitment.candidate_data(),
        None,
    )?;
    let did_suffix = get_did_suffix(did);
    let suffixes = if let Value::Object(l0) = candidate_data {
        if let Value::Object(l1) = l0.get("operations").unwrap() {
            // TODO: to be generalized to roots that have been updated
            if let Value::Array(suffix_datas) = l1.get("create").unwrap() {
                // if
                suffix_datas
                    .iter()
                    .map(|value| {
                        if let Value::Object(l2) = value {
                            match l2.get("suffixData") {
                                Some(Value::Object(l3)) => {
                                    let delta_hash = match l3.get("deltaHash") {
                                        Some(Value::String(s)) => s,
                                        _ => panic!("No deltaHash"),
                                    };
                                    let recovery_commitment = match l3.get("recoveryCommitment") {
                                        Some(Value::String(s)) => s,
                                        _ => panic!("No recovery commitment"),
                                    };
                                    ION::serialize_suffix_data(&SuffixData {
                                        r#type: None,
                                        delta_hash: delta_hash.clone(),
                                        recovery_commitment: recovery_commitment.clone(),
                                        anchor_origin: None,
                                    })
                                    .unwrap()
                                    .to_string()
                                }
                                _ => panic!(),
                            }
                        } else {
                            panic!()
                        }
                    })
                    .collect::<Vec<String>>()
            } else {
                panic!()
            }
        } else {
            panic!()
        }
    } else {
        panic!()
    };

    // Get index
    if let Some(idx) = suffixes.iter().position(|v| v == did_suffix) {
        Ok(idx)
    } else {
        panic!()
    }
}

/// A Commitment whose hash is an IPFS content identifier (CID).
pub struct IpfsCommitment {
    trivial_commitment: Box<dyn TrivialIpfsCommitment>,
    expected_data: serde_json::Value,
}

impl IpfsCommitment {
    pub fn new(
        trivial_commitment: Box<dyn TrivialIpfsCommitment>,
        expected_data: serde_json::Value,
    ) -> Self {
        Self {
            trivial_commitment,
            expected_data,
        }
    }
}

// TODO: write a macro for this boilerplate (repeated for each type of Commitment).
impl TrivialCommitment for IpfsCommitment {
    fn hasher(&self) -> fn(&[u8]) -> Result<String, CommitmentError> {
        self.trivial_commitment.hasher()
    }

    fn candidate_data(&self) -> &[u8] {
        self.trivial_commitment.candidate_data()
    }

    fn decode_candidate_data(
        &self,
    ) -> fn(&[u8], Option<usize>) -> Result<serde_json::Value, CommitmentError> {
        self.trivial_commitment.decode_candidate_data()
    }

    fn to_commitment(self: Box<Self>, expected_data: serde_json::Value) -> Box<dyn Commitment> {
        Box::new(*self)
    }
}

impl Commitment for IpfsCommitment {
    fn expected_data(&self) -> &serde_json::Value {
        &self.expected_data
    }
}
// End of IpfsCommitment.

/// A TrivialCommitment whose hash is a Bitcoin transaction ID.
pub struct TrivialTxCommitment {
    candidate_data: Vec<u8>,
}

impl TrivialTxCommitment {
    pub fn new(candidate_data: Vec<u8>) -> Self {
        Self { candidate_data }
    }
}

impl TrivialCommitment for TrivialTxCommitment {
    fn hasher(&self) -> fn(&[u8]) -> Result<String, CommitmentError> {
        // Candidate data is a Bitcoin transaction, whose hash is the transaction ID.
        |x| {
            let tx: Transaction = match Deserialize::deserialize(x) {
                Ok(tx) => tx,
                Err(e) => {
                    eprintln!("Failed to deserialise transaction: {}", e);
                    return Err(CommitmentError::FailedToComputeHash);
                }
            };
            Ok(tx.txid().to_string())
        }
    }

    fn candidate_data(&self) -> &[u8] {
        &self.candidate_data
    }

    /// Deserialises the candidate data into a Bitcoin transaction, then
    /// extracts and returns the IPFS content identifier in the OP_RETURN data.
    fn decode_candidate_data(
        &self,
    ) -> fn(&[u8], Option<usize>) -> Result<serde_json::Value, CommitmentError> {
        |x, maybe_idx| {
            // Deserialise the transaction from the candidate data.
            let tx: Transaction = match Deserialize::deserialize(x) {
                Ok(tx) => tx,
                Err(e) => {
                    eprintln!("Failed to deserialise transaction: {}", e);
                    return Err(CommitmentError::DataDecodingError);
                }
            };
            // Extract the OP_RETURN data from the transaction.
            let tx_out_vec = &tx.output;
            // Get the output scripts that contain an OP_RETURN.
            let op_return_scripts: Vec<&Script> = tx_out_vec
                .iter()
                .filter_map(|x| match x.script_pubkey.is_op_return() {
                    true => Some(&x.script_pubkey),
                    false => None,
                })
                .collect();

            // Iterate over the OP_RETURN scripts. Extract any that contain the
            // substring 'ion:' and raise an error unless precisely one such script exists.
            let mut op_return_data = "";
            let ion_substr = format!("{}{}", ION_METHOD, DID_DELIMITER);
            for script in &op_return_scripts {
                match std::str::from_utf8(&script.as_ref()) {
                    Ok(op_return_str) => match op_return_str.find(&ion_substr) {
                        Some(i) => {
                            if op_return_data.len() == 0 {
                                op_return_data = &op_return_str[i..] // Trim any leading characters.
                            } else {
                                // Raise an error if multiple ION OP_RETURN scripts are found.
                                eprintln!("Error: multiple ION OP_RETURN scripts found.");
                                return Err(CommitmentError::DataDecodingError);
                            }
                        }
                        // Ignore the script if the 'ion:' substring is not found.
                        None => continue,
                    },
                    // Ignore the script if it cannot be converted to UTF-8.
                    Err(_) => continue,
                }
            }
            if op_return_data.len() == 0 {
                eprintln!("Error: no ION OP_RETURN script found.");
                return Err(CommitmentError::DataDecodingError);
            }
            // Extract the IPFS content identifier from the ION OP_RETURN data.
            let (_, operation_count_plus_cid) = op_return_data.rsplit_once(DID_DELIMITER).unwrap();
            let (_, cid) = operation_count_plus_cid
                .rsplit_once(ION_OPERATION_COUNT_DELIMITER)
                .unwrap();
            let cid_json_str = format!(r#"{{"{}":"{}"}}"#, CID_KEY, cid);
            if let Ok(value) = serde_json::from_str(&cid_json_str) {
                Ok(value)
            } else {
                eprintln!("Error: failed to construct candidate data JSON from IPFS CID.");
                Err(CommitmentError::DataDecodingError)
            }
        }
    }

    fn to_commitment(self: Box<Self>, expected_data: serde_json::Value) -> Box<dyn Commitment> {
        Box::new(TxCommitment::new(*self, expected_data))
    }
}

/// A Commitment whose hash is a Bitcoin transaction ID.
pub struct TxCommitment {
    trivial_commitment: TrivialTxCommitment,
    expected_data: serde_json::Value,
}

impl TxCommitment {
    pub fn new(trivial_commitment: TrivialTxCommitment, expected_data: serde_json::Value) -> Self {
        Self {
            trivial_commitment,
            expected_data,
        }
    }
}

impl TrivialCommitment for TxCommitment {
    fn hasher(&self) -> fn(&[u8]) -> Result<String, CommitmentError> {
        self.trivial_commitment.hasher()
    }

    fn candidate_data(&self) -> &[u8] {
        self.trivial_commitment.candidate_data()
    }

    fn decode_candidate_data(
        &self,
    ) -> fn(&[u8], Option<usize>) -> Result<serde_json::Value, CommitmentError> {
        self.trivial_commitment.decode_candidate_data()
    }

    fn to_commitment(self: Box<Self>, expected_data: serde_json::Value) -> Box<dyn Commitment> {
        Box::new(*self)
    }
}

impl Commitment for TxCommitment {
    fn expected_data(&self) -> &serde_json::Value {
        &self.expected_data
    }
}
// End of TxCommitment.

/// A TrivialCommitment whose hash is the root of a Merkle tree of Bitcoin transaction IDs.
pub struct TrivialMerkleRootCommitment {
    candidate_data: Vec<u8>,
}

impl TrivialMerkleRootCommitment {
    pub fn new(candidate_data: Vec<u8>) -> Self {
        Self { candidate_data }
    }
}

impl TrivialCommitment for TrivialMerkleRootCommitment {
    fn hasher(&self) -> fn(&[u8]) -> Result<String, CommitmentError> {
        // Candidate data is a Merkle proof containing a branch of transaction IDs.
        |x| {
            let merkle_block: MerkleBlock = match bitcoin::consensus::deserialize(&x) {
                Ok(mb) => mb,
                Err(e) => {
                    eprintln!("Failed to deserialise MerkleBlock: {:?}", e);
                    return Err(CommitmentError::FailedToComputeHash);
                }
            };
            // Traverse the PartialMerkleTree to obtain the Merkle root.
            match merkle_block.txn.extract_matches(&mut vec![], &mut vec![]) {
                Ok(merkle_root) => Ok(merkle_root.to_string()),
                Err(e) => {
                    eprintln!(
                        "Failed to obtain Merkle root from PartialMerkleTree: {:?}",
                        e
                    );
                    return Err(CommitmentError::FailedToComputeHash);
                }
            }
        }
    }

    fn candidate_data(&self) -> &[u8] {
        &self.candidate_data
    }

    /// Deserialises the candidate data into a Merkle proof.
    fn decode_candidate_data(
        &self,
    ) -> fn(&[u8], Option<usize>) -> Result<serde_json::Value, CommitmentError> {
        |x, maybe_idx| {
            let merkle_block: MerkleBlock = match bitcoin::consensus::deserialize(x) {
                Ok(mb) => mb,
                Err(e) => {
                    eprintln!("Failed to deserialise MerkleBlock: {:?}", e);
                    return Err(CommitmentError::DataDecodingError);
                }
            };
            // Get the hashes in the Merkle proof as a vector of strings.
            let hashes_vec: Vec<String> = merkle_block
                .txn
                .hashes()
                .iter()
                .map(|x| x.to_string())
                .collect();

            // Convert to a JSON value.
            Ok(serde_json::json!(hashes_vec))
        }
    }

    fn to_commitment(self: Box<Self>, expected_data: serde_json::Value) -> Box<dyn Commitment> {
        Box::new(MerkleRootCommitment::new(*self, expected_data))
    }
}

/// A Commitment whose hash is the root of a Merkle tree of Bitcoin transaction IDs.
pub struct MerkleRootCommitment {
    trivial_commitment: TrivialMerkleRootCommitment,
    expected_data: serde_json::Value,
}

impl MerkleRootCommitment {
    pub fn new(
        trivial_commitment: TrivialMerkleRootCommitment,
        expected_data: serde_json::Value,
    ) -> Self {
        Self {
            trivial_commitment,
            expected_data,
        }
    }
}

impl TrivialCommitment for MerkleRootCommitment {
    fn hasher(&self) -> fn(&[u8]) -> Result<String, CommitmentError> {
        self.trivial_commitment.hasher()
    }

    fn candidate_data(&self) -> &[u8] {
        self.trivial_commitment.candidate_data()
    }

    fn decode_candidate_data(
        &self,
    ) -> fn(&[u8], Option<usize>) -> Result<serde_json::Value, CommitmentError> {
        self.trivial_commitment.decode_candidate_data()
    }

    fn to_commitment(self: Box<Self>, expected_data: serde_json::Value) -> Box<dyn Commitment> {
        Box::new(*self)
    }
}

impl Commitment for MerkleRootCommitment {
    fn expected_data(&self) -> &serde_json::Value {
        &self.expected_data
    }
}
// End of MerkleRootCommitment.

/// A TrivialCommitment whose hash is the PoW hash of a Bitcoin block.
pub struct TrivialBlockHashCommitment {
    candidate_data: Vec<u8>,
}

impl TrivialBlockHashCommitment {
    pub fn new(candidate_data: Vec<u8>) -> Self {
        Self { candidate_data }
    }
}

impl TrivialCommitment for TrivialBlockHashCommitment {
    fn hasher(&self) -> fn(&[u8]) -> Result<String, CommitmentError> {
        // Candidate data the block header bytes.
        |x| {
            // Bitcoin block hash is a double SHA256 hash of the block header.
            // We use a generic SHA256 library to avoid trust in rust-bitcoin.
            let hash1_hex = sha256::digest(&*x);
            let hash1_bytes = hex::decode(hash1_hex).unwrap();
            let hash2_hex = sha256::digest(&*hash1_bytes);
            // For leading (not trailing) zeros, convert the hex to big-endian.
            Ok(reverse_endianness(&hash2_hex).unwrap())
        }
    }

    fn candidate_data(&self) -> &[u8] {
        &self.candidate_data
    }

    /// Deserialises the candidate data into a Block header (as JSON).
    fn decode_candidate_data(
        &self,
    ) -> fn(&[u8], Option<usize>) -> Result<serde_json::Value, CommitmentError> {
        |x, maybe_idx| {
            if x.len() != 80 {
                eprintln!("Error: Bitcoin block header must be 80 bytes.");
                return Err(CommitmentError::DataDecodingError);
            };
            let decoded_header = decode_block_header(
                x.try_into()
                    .expect("Bitcoin block header should be 80 bytes."),
            );
            match decoded_header {
                Ok(x) => Ok(x),
                Err(e) => {
                    eprintln!("Error decoding Bitcoin block header: {}.", e);
                    return Err(CommitmentError::DataDecodingError);
                }
            }
        }
    }

    fn to_commitment(self: Box<Self>, expected_data: serde_json::Value) -> Box<dyn Commitment> {
        Box::new(BlockHashCommitment::new(*self, expected_data))
    }
}

/// A Commitment whose hash is the root of a Merkle tree of Bitcoin transaction IDs.
pub struct BlockHashCommitment {
    trivial_commitment: TrivialBlockHashCommitment,
    expected_data: serde_json::Value,
}

impl BlockHashCommitment {
    pub fn new(
        trivial_commitment: TrivialBlockHashCommitment,
        expected_data: serde_json::Value,
    ) -> Self {
        Self {
            trivial_commitment,
            expected_data,
        }
    }
}

impl TrivialCommitment for BlockHashCommitment {
    fn hasher(&self) -> fn(&[u8]) -> Result<String, CommitmentError> {
        self.trivial_commitment.hasher()
    }

    fn candidate_data(&self) -> &[u8] {
        self.trivial_commitment.candidate_data()
    }

    fn decode_candidate_data(
        &self,
    ) -> fn(&[u8], Option<usize>) -> Result<serde_json::Value, CommitmentError> {
        self.trivial_commitment.decode_candidate_data()
    }

    fn to_commitment(self: Box<Self>, expected_data: serde_json::Value) -> Box<dyn Commitment> {
        Box::new(*self)
    }
}

impl Commitment for BlockHashCommitment {
    fn expected_data(&self) -> &serde_json::Value {
        &self.expected_data
    }
}
// End of BlockHashCommitment.

/// A commitment to ION DID Document data.
pub struct IONCommitment {
    did_doc: Document,
    chained_commitment: ChainedCommitment,
}

impl IONCommitment {
    pub fn new(
        did_doc: Document,
        chunk_file: Vec<u8>,
        provisional_index_file: Vec<u8>,
        core_index_file: Vec<u8>,
        transaction: Vec<u8>,
        merkle_proof: Vec<u8>,
        block_header: Vec<u8>,
    ) -> Result<Self, CommitmentError> {
        // Extract the public keys and endpoints as the expected data.
        let keys = match did_doc.get_keys() {
            Some(x) => x,
            None => vec![],
        };
        let endpoints = match did_doc.get_endpoints() {
            Some(x) => x,
            None => vec![],
        };
        let expected_data = json!([keys, endpoints]);

<<<<<<< HEAD
=======
        // Construct the core index file commitment first, to get the
        // index of the chunk file delta for this DID.
>>>>>>> 364f98ae
        let core_index_file_commitment = TrivialIpfsIndexFileCommitment {
            candidate_data: core_index_file,
        };
        let delta_index: usize =
            did_core_index_file_commitment(&did_doc.id, &core_index_file_commitment)?;

<<<<<<< HEAD
        println!("My index in ION commitment: {}", delta_index);
=======
>>>>>>> 364f98ae
        // Construct the first *full* Commitment, followed by a sequence of TrivialCommitments.
        let chunk_file_commitment = IpfsCommitment::new(
            Box::new(TrivialIpfsChunkFileCommitment {
                candidate_data: chunk_file,
                delta_index,
            }),
            expected_data,
        );
        // println!("My index in ION commitment: {}", delta_index);
        let prov_index_file_commitment = TrivialIpfsIndexFileCommitment {
            candidate_data: provisional_index_file,
        };
        let tx_commitment = TrivialTxCommitment {
            candidate_data: transaction,
        };
        let merkle_root_commitment = TrivialMerkleRootCommitment {
            candidate_data: merkle_proof,
        };
        let block_hash_commitment = TrivialBlockHashCommitment {
            candidate_data: block_header,
        };

        // The following construction is only possible because each TrivialCommitment
        // knows how to convert itself to the correct Commitment type.
        // This explains why the TrivialCommitment trait is necessary.
        let mut iterated_commitment = ChainedCommitment::new(Box::new(chunk_file_commitment));
        iterated_commitment.append(Box::new(prov_index_file_commitment))?;
        iterated_commitment.append(Box::new(core_index_file_commitment))?;
        iterated_commitment.append(Box::new(tx_commitment))?;
        iterated_commitment.append(Box::new(merkle_root_commitment))?;
        iterated_commitment.append(Box::new(block_hash_commitment))?;

        Ok(Self {
            did_doc,
            chained_commitment: iterated_commitment,
        })
    }

    fn verify(&self, target: &str) -> Result<(), CommitmentError> {
        // Delegate verification to the chained commitment.
        Commitment::verify(&self.chained_commitment, target)?;
        Ok(())
    }
}

// Delegate all Commitment trait methods to the wrapped ChainedCommitment.
impl TrivialCommitment for IONCommitment {
    fn hasher(&self) -> fn(&[u8]) -> Result<String, CommitmentError> {
        self.chained_commitment.hasher()
    }

    fn hash(&self) -> Result<String, CommitmentError> {
        self.chained_commitment.hash()
    }

    fn candidate_data(&self) -> &[u8] {
        self.chained_commitment.candidate_data()
    }

    fn decode_candidate_data(
        &self,
    ) -> fn(&[u8], Option<usize>) -> Result<serde_json::Value, CommitmentError> {
        self.chained_commitment.decode_candidate_data()
    }

    fn to_commitment(self: Box<Self>, expected_data: serde_json::Value) -> Box<dyn Commitment> {
        self
    }
}

// Delegate all Commitment trait methods to the wrapped ChainedCommitment.
impl Commitment for IONCommitment {
    fn expected_data(&self) -> &serde_json::Value {
        self.chained_commitment.expected_data()
    }
}

impl CommitmentChain for IONCommitment {
    fn commitments(&self) -> &Vec<Box<dyn Commitment>> {
        self.chained_commitment.commitments()
    }

    fn mut_commitments(&mut self) -> &mut Vec<Box<dyn Commitment>> {
        self.chained_commitment.mut_commitments()
    }

    fn append(
        &mut self,
        trivial_commitment: Box<dyn TrivialCommitment>,
    ) -> Result<(), CommitmentError> {
        self.chained_commitment.append(trivial_commitment)
    }
}

impl DIDCommitment for IONCommitment {
    fn did(&self) -> &str {
        &self.did_doc.id
    }

    fn did_document(&self) -> &Document {
        &self.did_doc
    }

    fn timestamp_candidate_data(&self) -> Result<&[u8], CommitmentError> {
        // The candidate data for the timestamp is the Bitcoin block header,
        // which is the candidate data in the last commitment in the chain
        // (i.e. the BlockHashCommitment).
        if let Some(commitment) = self.chained_commitment.commitments().last() {
            return Ok(commitment.candidate_data());
        }
        Err(CommitmentError::EmptyIteratedCommitment)
    }

    fn decode_timestamp_candidate_data(
        &self,
    ) -> Result<
        fn(&[u8], Option<usize>) -> Result<serde_json::Value, CommitmentError>,
        CommitmentError,
    > {
        // The required candidate data decoder (function) is the one for the
        // Bitcoin block header, which is the decoder in the last commitment
        // in the chain (i.e. the BlockHashCommitment).
        if let Some(commitment) = self.chained_commitment.commitments().last() {
            return Ok(commitment.decode_candidate_data());
        }
        Err(CommitmentError::EmptyIteratedCommitment)
    }
}
// End of IONCommitment

#[cfg(test)]
mod tests {

    use std::str::FromStr;

    use bitcoin::util::psbt::serialize::Serialize;
    use bitcoin::BlockHash;
    use ipfs_api_backend_actix::IpfsClient;
    use trustchain_core::{data::TEST_ROOT_DOCUMENT, utils::json_contains};

    use super::*;
    use crate::{
        utils::{block_header, merkle_proof, query_ipfs, transaction},
        CID_KEY, MERKLE_ROOT_KEY,
    };

    #[test]
    #[ignore = "Integration test requires IPFS"]
    fn test_extract_suffix_idx() {
        let target = "QmRvgZm4J3JSxfk4wRjE2u2Hi2U7VmobYnpqhqH5QP6J97";
        let ipfs_client = IpfsClient::default();
        let candidate_data = query_ipfs(target, &ipfs_client).unwrap();
        let core_index_file_commitment = TrivialIpfsIndexFileCommitment { candidate_data };
        let suffix_data = did_core_index_file_commitment(
            "did:ion:test:EiBVpjUxXeSRJpvj2TewlX9zNF3GKMCKWwGmKBZqF6pk_A",
            &core_index_file_commitment,
        );
        assert_eq!(1, suffix_data.unwrap());
    }

    #[test]
    #[ignore = "Integration test requires IPFS"]
    fn test_ipfs_commitment() {
        let target = "QmRvgZm4J3JSxfk4wRjE2u2Hi2U7VmobYnpqhqH5QP6J97";

        let ipfs_client = IpfsClient::default();

        let candidate_data_ = query_ipfs(target, &ipfs_client).unwrap();
        let candidate_data = candidate_data_.clone();
        // In the core index file we expect to find the provisionalIndexFileUri.
        let expected_data =
            r#"{"provisionalIndexFileUri":"QmfXAa2MsHspcTSyru4o1bjPQELLi62sr2pAKizFstaxSs"}"#;
        let expected_data: serde_json::Value = serde_json::from_str(expected_data).unwrap();
        let commitment = IpfsCommitment::new(
            Box::new(TrivialIpfsIndexFileCommitment { candidate_data }),
            expected_data,
        );
        assert!(commitment.verify(target).is_ok());

        // We do *not* expect a different target to succeed.
        let bad_target = "QmRvgZm4J3JSxfk4wRjE2u2Hi2U7VmobYnpqhqH5QP6J98";
        assert!(commitment.verify(bad_target).is_err());
        match commitment.verify(bad_target) {
            Err(CommitmentError::FailedHashVerification(..)) => (),
            _ => panic!("Expected FailedHashVerification error."),
        }

        // We do *not* expect to find a different provisionalIndexFileUri.
        let bad_expected_data =
            r#"{"provisionalIndexFileUri":"PmfXAa2MsHspcTSyru4o1bjPQELLi62sr2pAKizFstaxSs"}"#;
        let bad_expected_data = serde_json::from_str(bad_expected_data).unwrap();
        let candidate_data = candidate_data_.clone();
        let commitment = IpfsCommitment::new(
            Box::new(TrivialIpfsIndexFileCommitment { candidate_data }),
            bad_expected_data,
        );
        assert!(commitment.verify(target).is_err());
        match commitment.verify(target) {
            Err(CommitmentError::FailedContentVerification(..)) => (),
            _ => panic!("Expected FailedContentVerification error."),
        };
    }

    #[test]
    #[ignore = "Integration test requires Bitcoin Core"]
    fn test_tx_commitment() {
        let target = "9dc43cca950d923442445340c2e30bc57761a62ef3eaf2417ec5c75784ea9c2c";

        // Get the Bitcoin transaction.
        let block_hash_str = "000000000000000eaa9e43748768cd8bf34f43aaa03abd9036c463010a0c6e7f";
        let block_hash = BlockHash::from_str(block_hash_str).unwrap();
        let tx = transaction(&block_hash, 3, None).unwrap();

        // We expect to find the IPFS CID for the ION core index file in the OP_RETURN data.
        let cid_str = "QmRvgZm4J3JSxfk4wRjE2u2Hi2U7VmobYnpqhqH5QP6J97";
        let expected_str = format!(r#"{{"{}":"{}"}}"#, CID_KEY, cid_str);
        let expected_data: serde_json::Value = serde_json::from_str(&expected_str).unwrap();
        let candidate_data = Serialize::serialize(&tx);

        let commitment = TxCommitment::new(TrivialTxCommitment { candidate_data }, expected_data);
        assert!(commitment.verify(target).is_ok());

        // We do *not* expect a different target to succeed.
        let bad_target = "8dc43cca950d923442445340c2e30bc57761a62ef3eaf2417ec5c75784ea9c2c";
        assert!(commitment.verify(bad_target).is_err());
        match commitment.verify(bad_target) {
            Err(CommitmentError::FailedHashVerification(..)) => (),
            _ => panic!("Expected FailedHashVerification error."),
        };

        // We do *not* expect to find a different IPFS CID in the OP_RETURN data.
        let bad_cid_str = "PmRvgZm4J3JSxfk4wRjE2u2Hi2U7VmobYnpqhqH5QP6J97";
        let bad_expected_str = format!(r#"{{"{}":"{}"}}"#, CID_KEY, bad_cid_str);
        let bad_expected_data: serde_json::Value = serde_json::from_str(&bad_expected_str).unwrap();
        let candidate_data = Serialize::serialize(&tx);
        let commitment =
            TxCommitment::new(TrivialTxCommitment { candidate_data }, bad_expected_data);
        assert!(commitment.verify(target).is_err());
        match commitment.verify(target) {
            Err(CommitmentError::FailedContentVerification(..)) => (),
            _ => panic!("Expected FailedContentVerification error."),
        };
    }

    #[test]
    #[ignore = "Integration test requires Bitcoin Core"]
    fn test_merkle_root_commitment() {
        // The commitment target is the Merkle root from the block header.
        // For the testnet block at height 2377445, the Merkle root is:
        let target = "7dce795209d4b5051da3f5f5293ac97c2ec677687098062044654111529cad69";
        // and the block hash is:
        let block_hash_str = "000000000000000eaa9e43748768cd8bf34f43aaa03abd9036c463010a0c6e7f";

        // We expect to find the transaction ID in the Merkle proof (candidate data):
        let txid_str = "9dc43cca950d923442445340c2e30bc57761a62ef3eaf2417ec5c75784ea9c2c";
        let expected_data = serde_json::json!(txid_str);

        // Get the Bitcoin transaction.
        let block_hash = BlockHash::from_str(block_hash_str).unwrap();
        let tx_index = 3;
        let tx = transaction(&block_hash, tx_index, None).unwrap();

        // The candidate data is a serialized Merkle proof.
        let candidate_data_ = merkle_proof(&tx, &block_hash, None).unwrap();
        let candidate_data = candidate_data_.clone();

        let commitment = MerkleRootCommitment::new(
            TrivialMerkleRootCommitment { candidate_data },
            expected_data,
        );
        assert!(commitment.verify(target).is_ok());

        // We do *not* expect a different target to succeed.
        let bad_target = "8dce795209d4b5051da3f5f5293ac97c2ec677687098062044654111529cad69";
        assert!(commitment.verify(bad_target).is_err());
        match commitment.verify(bad_target) {
            Err(CommitmentError::FailedHashVerification(..)) => (),
            _ => panic!("Expected FailedHashVerification error."),
        };

        // We do *not* expect to find an arbitrary transaction ID.
        let bad_txid_str = "2dc43cca950d923442445340c2e30bc57761a62ef3eaf2417ec5c75784ea9c2c";
        let bad_expected_data = serde_json::json!(bad_txid_str);
        let candidate_data = candidate_data_.clone();
        let commitment = MerkleRootCommitment::new(
            TrivialMerkleRootCommitment { candidate_data },
            bad_expected_data,
        );
        assert!(commitment.verify(target).is_err());
        match commitment.verify(target) {
            Err(CommitmentError::FailedContentVerification(..)) => (),
            _ => panic!("Expected FailedContentVerification error."),
        };
    }

    #[test]
    #[ignore = "Integration test requires Bitcoin Core"]
    fn test_block_hash_commitment() {
        // The commitment target is the block hash.
        let target = "000000000000000eaa9e43748768cd8bf34f43aaa03abd9036c463010a0c6e7f";
        let block_hash = BlockHash::from_str(target).unwrap();

        // We expect to find the Merkle root in the block header.
        // For the testnet block at height 2377445, the Merkle root is:
        let merkle_root_str = "7dce795209d4b5051da3f5f5293ac97c2ec677687098062044654111529cad69";
        let expected_str = format!(r#"{{"{}":"{}"}}"#, MERKLE_ROOT_KEY, merkle_root_str);
        let expected_data: serde_json::Value = serde_json::from_str(&expected_str).unwrap();

        // The candidate data is the serialized block header.
        let block_header = block_header(&block_hash, None).unwrap();
        let candidate_data_ = bitcoin::consensus::serialize(&block_header);
        let candidate_data = candidate_data_.clone();

        let commitment =
            BlockHashCommitment::new(TrivialBlockHashCommitment { candidate_data }, expected_data);
        assert!(commitment.verify(target).is_ok());

        // Check the timestamp is a u32 Unix time.
        let binding = commitment.commitment_content().unwrap();
        let actual_timestamp = binding.get(TIMESTAMP_KEY).unwrap();
        assert_eq!(actual_timestamp, &json!(1666265405));

        // We do *not* expect a different target to succeed.
        let bad_target = "100000000000000eaa9e43748768cd8bf34f43aaa03abd9036c463010a0c6e7f";
        assert!(commitment.verify(bad_target).is_err());
        match commitment.verify(bad_target) {
            Err(CommitmentError::FailedHashVerification(..)) => (),
            _ => panic!("Expected FailedHashVerification error."),
        };

        // We do *not* expect to find a different Merkle root.
        let bad_merkle_root_str =
            "6dce795209d4b5051da3f5f5293ac97c2ec677687098062044654111529cad69";
        let bad_expected_data = serde_json::json!(bad_merkle_root_str);
        let candidate_data = candidate_data_.clone();
        let commitment = BlockHashCommitment::new(
            TrivialBlockHashCommitment { candidate_data },
            bad_expected_data,
        );
        assert!(commitment.verify(target).is_err());
        match commitment.verify(target) {
            Err(CommitmentError::FailedContentVerification(..)) => (),
            _ => panic!("Expected FailedContentVerification error."),
        };
    }

    #[test]
    #[ignore = "Integration test requires IPFS and Bitcoin Core"]
    fn test_ion_commitment() {
        let did_doc = Document::from_json(TEST_ROOT_DOCUMENT).unwrap();

        let ipfs_client = IpfsClient::default();

        let chunk_file_cid = "QmWeK5PbKASyNjEYKJ629n6xuwmarZTY6prd19ANpt6qyN";
        let chunk_file = query_ipfs(chunk_file_cid, &ipfs_client).unwrap();

        let prov_index_file_cid = "QmfXAa2MsHspcTSyru4o1bjPQELLi62sr2pAKizFstaxSs";
        let prov_index_file = query_ipfs(prov_index_file_cid, &ipfs_client).unwrap();

        let core_index_file_cid = "QmRvgZm4J3JSxfk4wRjE2u2Hi2U7VmobYnpqhqH5QP6J97";
        let core_index_file = query_ipfs(core_index_file_cid, &ipfs_client).unwrap();

        let block_hash_str = "000000000000000eaa9e43748768cd8bf34f43aaa03abd9036c463010a0c6e7f";
        let block_hash = BlockHash::from_str(block_hash_str).unwrap();
        let tx_index = 3;
        let tx = transaction(&block_hash, tx_index, None).unwrap();
        let transaction = Serialize::serialize(&tx);

        let merkle_proof = merkle_proof(&tx, &block_hash, None).unwrap();

        let block_header = block_header(&block_hash, None).unwrap();
        let block_header = bitcoin::consensus::serialize(&block_header);

        let commitment = IONCommitment::new(
            did_doc,
            chunk_file,
            prov_index_file,
            core_index_file,
            transaction,
            merkle_proof,
            block_header,
        )
        .unwrap();

        // println!("ION commitment index: {:?}", commitment.index());

        let expected_data = commitment.chained_commitment.expected_data();

        // The expected data contains public keys and service endpoints.
        match expected_data {
            serde_json::Value::Array(arr) => {
                assert_eq!(arr.len(), 2);
            }
            _ => panic!("Expected JSON Array."),
        }

        // Check each individual commitment.
        let commitments = commitment.chained_commitment.commitments();

        // The first one commits to the chunk file CID and is expected
        // to contain the same data as the iterated commitment.
        let chunk_file_commitment = commitments.get(0).unwrap();
        assert_eq!(chunk_file_commitment.hash().unwrap(), chunk_file_cid);
        assert_eq!(&expected_data, &chunk_file_commitment.expected_data());

        // Verify the chunk file commitment.
        assert!(&chunk_file_commitment.verify(chunk_file_cid).is_ok());

        // The second one commits to the provisional index file CID
        // and is expected to contain the chunk file CID.
        let prov_index_file_commitment = commitments.get(1).unwrap();
        assert_eq!(
            prov_index_file_commitment.hash().unwrap(),
            prov_index_file_cid
        );
        assert!(json_contains(
            &json!(chunk_file_cid),
            &prov_index_file_commitment.expected_data()
        ));

        // Verify the provisional index file commitment.
        assert!(&prov_index_file_commitment
            .verify(prov_index_file_cid)
            .is_ok());

        // The third one commits to the core index file CID
        // and is expected to contain the provision index file CID.
        let core_index_file_commitment = commitments.get(2).unwrap();
        assert_eq!(
            core_index_file_commitment.hash().unwrap(),
            core_index_file_cid
        );
        assert!(json_contains(
            &json!(prov_index_file_cid),
            &core_index_file_commitment.expected_data()
        ));

        // Verify the core index file commitment.
        assert!(&core_index_file_commitment
            .verify(core_index_file_cid)
            .is_ok());

        // The fourth one commits to the Bitcoin transaction ID
        // and is expected to contain the core index file CID.
        let tx_commitment = commitments.get(3).unwrap();
        let tx_id = "9dc43cca950d923442445340c2e30bc57761a62ef3eaf2417ec5c75784ea9c2c";
        assert_eq!(tx_commitment.hash().unwrap(), tx_id);
        assert!(json_contains(
            &json!(core_index_file_cid),
            &tx_commitment.expected_data()
        ));

        // Verify the transaction ID commitment.
        assert!(&tx_commitment.verify(tx_id).is_ok());

        // The fifth one commits to the Merkle root in the block header
        // and is expected to contain the Bitcoin transaction ID.
        let merkle_root_commitment = commitments.get(4).unwrap();
        let merkle_root = "7dce795209d4b5051da3f5f5293ac97c2ec677687098062044654111529cad69";
        assert_eq!(merkle_root_commitment.hash().unwrap(), merkle_root);
        assert!(json_contains(
            &json!(tx_id),
            &merkle_root_commitment.expected_data()
        ));

        // Verify the Merkle root commitment.
        assert!(&merkle_root_commitment.verify(merkle_root).is_ok());

        // Finally, the sixth one commits to the block hash (PoW)
        // and is expected to contain the Merkle root.
        let block_hash_commitment = commitments.get(5).unwrap();
        assert_eq!(block_hash_commitment.hash().unwrap(), block_hash_str);
        assert!(json_contains(
            &json!(merkle_root),
            &block_hash_commitment.expected_data()
        ));

        // Verify the Merkle root commitment.
        assert!(&merkle_root_commitment.verify(merkle_root).is_ok());

        // Verify the iterated commitment content (i.e. the expected_data).
        assert!(commitment.chained_commitment.verify_content().is_ok());
        assert!(commitment
            .chained_commitment
            .verify(&block_hash_str)
            .is_ok());

        // Verify the IONCommitment itself.
        assert!(commitment.verify(&block_hash_str).is_ok());
    }
}<|MERGE_RESOLUTION|>--- conflicted
+++ resolved
@@ -658,21 +658,15 @@
         };
         let expected_data = json!([keys, endpoints]);
 
-<<<<<<< HEAD
-=======
-        // Construct the core index file commitment first, to get the
-        // index of the chunk file delta for this DID.
->>>>>>> 364f98ae
+        // Construct the core index file commitment first, to get the index of the chunk file delta for this DID.
         let core_index_file_commitment = TrivialIpfsIndexFileCommitment {
             candidate_data: core_index_file,
         };
         let delta_index: usize =
             did_core_index_file_commitment(&did_doc.id, &core_index_file_commitment)?;
 
-<<<<<<< HEAD
         println!("My index in ION commitment: {}", delta_index);
-=======
->>>>>>> 364f98ae
+
         // Construct the first *full* Commitment, followed by a sequence of TrivialCommitments.
         let chunk_file_commitment = IpfsCommitment::new(
             Box::new(TrivialIpfsChunkFileCommitment {
