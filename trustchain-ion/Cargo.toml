--- conflicted
+++ resolved
@@ -13,14 +13,9 @@
 bitcoin = "0.29.2"
 bitcoincore-rpc = "0.16.0"
 canonical_json = "0.4.0"
-<<<<<<< HEAD
-clap = { version = "~4.0", features=["derive", "cargo"] }
 chrono = "0.4"
-did-ion="0.1.0"
-=======
 clap = { version = "^4.1", features=["derive", "cargo"] }
 did-ion = {git="https://github.com/alan-turing-institute/ssi.git", branch="modify-encode-sign-jwt"}
->>>>>>> b9d0c675
 flate2 = "1.0.24"
 futures = "0.3.21"
 hex = "0.4.3"
