--- conflicted
+++ resolved
@@ -13,7 +13,6 @@
 
 [dependencies]
 trustchain-core = { path = "../trustchain-core" }
-actix-rt = "2.7.0"
 async-trait = "0.1"
 bitcoin = "0.29.2"
 bitcoincore-rpc = "0.16.0"
@@ -22,23 +21,8 @@
 did-ion="0.1.0"
 flate2 = "1.0.24"
 futures = "0.3.21"
-<<<<<<< HEAD
-async-trait = "0.1"
-ssi = { version = "0.4", features = ["http-did", "secp256k1"] }
-serde_json = "1.0"
-canonical_json = "0.4.0"
-serde = { version = "1.0", features = ["derive"] }
-serde_jcs = "0.1.0"
-thiserror = "1.0"
-mongodb = "2.3.1"
-lazy_static="1.4.0"
-toml="0.7.2"
+hex = "0.4.3"
 ipfs-api-backend-hyper = {version="0.6", features = ["with-send-sync"]}
-=======
-hex = "0.4.3"
-ipfs-api-backend-actix = "0.6"
-ipfs-api = "0.16.0"
->>>>>>> beef6de1
 ipfs-hasher = "0.13.0"
 lazy_static="1.4.0"
 mongodb = "2.3.1"
