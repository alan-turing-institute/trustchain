--- conflicted
+++ resolved
@@ -24,22 +24,21 @@
 did-ion = { git = "https://github.com/alan-turing-institute/ssi.git", rev = "1aa3223a384ee71df1333bbce04af445e852eab5" }
 execute = "0.2.11"
 gloo-console = "0.2.3"
+hex = "0.4.3"
 hyper = "0.14.26"
 image = "0.23.14"
+is_empty = "0.2.0"
+josekit = "0.8"
 lazy_static = "1.4.0"
 log = "0.4"
 qrcode = "0.12.0"
+rand = "0.8"
 reqwest = { version = "0.11.16", features = ["stream"] }
 serde = { version = "1.0", features = ["derive"] }
 serde_jcs = "0.1.0"
 serde_json = "1.0"
+# sha2 = "0.10"
 shellexpand = "3.1.0"
-<<<<<<< HEAD
-ssi = {git="https://github.com/alan-turing-institute/ssi.git", branch="modify-encode-sign-jwt", features = ["http-did", "secp256k1"]}
-sha2 = "0.10"
-thiserror="1.0"
-tokio = {version = "1.20.1", features = ["full"]}
-=======
 ssi = { git = "https://github.com/alan-turing-institute/ssi.git", rev = "1aa3223a384ee71df1333bbce04af445e852eab5", features = [
     "http-did",
     "secp256k1",
@@ -47,24 +46,15 @@
 ] }
 thiserror = "1.0"
 tokio = { version = "1.20.1", features = ["full"] }
->>>>>>> 070a91a7
 tower = "0.4"
 tower-http = { version = "0.4.0", features = ["map-request-body", "util"] }
 toml = "0.7.2"
 tracing = "0.1"
 tracing-subscriber = "0.3"
-<<<<<<< HEAD
-uuid = {version="1.2.2", features = ["v4", "fast-rng", "macro-diagnostics"]}
-hex = "0.4.3"
-rand = "0.8" 
-josekit = "0.8"
-serde_with = "*"
-tempfile = "*"
-is_empty = "*"
-=======
+serde_with = "3.4.0"
 uuid = { version = "1.2.2", features = ["v4", "fast-rng", "macro-diagnostics"] }
->>>>>>> 070a91a7
 
 [dev-dependencies]
 axum-test-helper = "0.2.0"
-mockall = "0.11.4"+mockall = "0.11.4"
+tempfile = "3.9.0"