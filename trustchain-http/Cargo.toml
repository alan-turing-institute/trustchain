[package]
name = "trustchain-http"
version = "0.1.0"
edition = "2021"

# See more keys and their definitions at https://doc.rust-lang.org/cargo/reference/manifest.html


[[bin]]
name = "trustchain-http"
path = "src/bin/main.rs"

[dependencies]
trustchain-core = { path = "../trustchain-core" }
trustchain-ion = { path = "../trustchain-ion" }
<<<<<<< HEAD
anyhow = "*"
did-ion="0.1.0"
clap = { version = "^4", features=["derive", "env", "cargo"] }
ssi = "0.4"
chrono = "^0.4"
tracing = "0.1"
tracing-subscriber = "0.3"
=======
trustchain-api = { path = "../trustchain-api" }
async-trait = "0.1"
>>>>>>> d3c79067
axum = "0.6"
axum-server = {version="0.5.1",  features = ["tls-rustls"] }
base64 = "0.21.0"
chrono = "^0.4"
clap = { version = "^4", features=["derive", "env", "cargo"] }
did-ion = {git="https://github.com/alan-turing-institute/ssi.git", branch="modify-encode-sign-jwt"}
execute = "0.2.11"
gloo-console = "0.2.3"
hyper = "0.14.26"
image = "0.23.14"
lazy_static="1.4.0"
log = "0.4"
qrcode = "0.12.0"
reqwest = "0.11.16"
<<<<<<< HEAD
async-trait = "0.1"
sha2 = "0.10"
=======
serde = { version = "1.0", features = ["derive"] }
serde_jcs = "0.1.0"
serde_json = "1.0"
shellexpand = "3.1.0"
ssi = {git="https://github.com/alan-turing-institute/ssi.git", branch="modify-encode-sign-jwt", features = ["http-did", "secp256k1"]}
>>>>>>> d3c79067
thiserror="1.0"
tokio = {version = "1.20.1", features = ["full"]}
tower = "0.4"
tower-http = { version = "0.4.0", features = ["map-request-body", "util"] }
toml="0.7.2"
<<<<<<< HEAD
lazy_static="1.4.0"
hex = "0.4.3"
rand = "0.8" 
josekit = "0.8"
serde_with = "*"
tempfile = "*"
is_empty = "*"
=======
tracing = "0.1"
tracing-subscriber = "0.3"
uuid = {version="1.2.2", features = ["v4", "fast-rng", "macro-diagnostics"]}
>>>>>>> d3c79067

[dev-dependencies]
axum-test-helper = "0.2.0"<|MERGE_RESOLUTION|>--- conflicted
+++ resolved
@@ -13,18 +13,8 @@
 [dependencies]
 trustchain-core = { path = "../trustchain-core" }
 trustchain-ion = { path = "../trustchain-ion" }
-<<<<<<< HEAD
-anyhow = "*"
-did-ion="0.1.0"
-clap = { version = "^4", features=["derive", "env", "cargo"] }
-ssi = "0.4"
-chrono = "^0.4"
-tracing = "0.1"
-tracing-subscriber = "0.3"
-=======
 trustchain-api = { path = "../trustchain-api" }
 async-trait = "0.1"
->>>>>>> d3c79067
 axum = "0.6"
 axum-server = {version="0.5.1",  features = ["tls-rustls"] }
 base64 = "0.21.0"
@@ -39,34 +29,26 @@
 log = "0.4"
 qrcode = "0.12.0"
 reqwest = "0.11.16"
-<<<<<<< HEAD
-async-trait = "0.1"
-sha2 = "0.10"
-=======
 serde = { version = "1.0", features = ["derive"] }
 serde_jcs = "0.1.0"
 serde_json = "1.0"
 shellexpand = "3.1.0"
 ssi = {git="https://github.com/alan-turing-institute/ssi.git", branch="modify-encode-sign-jwt", features = ["http-did", "secp256k1"]}
->>>>>>> d3c79067
+sha2 = "0.10"
 thiserror="1.0"
 tokio = {version = "1.20.1", features = ["full"]}
 tower = "0.4"
 tower-http = { version = "0.4.0", features = ["map-request-body", "util"] }
 toml="0.7.2"
-<<<<<<< HEAD
-lazy_static="1.4.0"
+tracing = "0.1"
+tracing-subscriber = "0.3"
+uuid = {version="1.2.2", features = ["v4", "fast-rng", "macro-diagnostics"]}
 hex = "0.4.3"
 rand = "0.8" 
 josekit = "0.8"
 serde_with = "*"
 tempfile = "*"
 is_empty = "*"
-=======
-tracing = "0.1"
-tracing-subscriber = "0.3"
-uuid = {version="1.2.2", features = ["v4", "fast-rng", "macro-diagnostics"]}
->>>>>>> d3c79067
 
 [dev-dependencies]
 axum-test-helper = "0.2.0"