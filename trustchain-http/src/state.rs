--- conflicted
+++ resolved
@@ -35,10 +35,6 @@
                 .unwrap_or_default()
                 .as_slice(),
         )
-<<<<<<< HEAD
-        // .expect("Credential cache could not be deserialized.");
-=======
->>>>>>> 49510f5b
         .unwrap_or_default();
         let root_candidates = RwLock::new(HashMap::new());
         let presentation_requests: HashMap<String, PresentationRequest> = serde_json::from_reader(
@@ -47,10 +43,6 @@
                 .unwrap_or_default()
                 .as_slice(),
         )
-<<<<<<< HEAD
-        // .expect("Presentation cache could not be deserialized.");
-=======
->>>>>>> 49510f5b
         .unwrap_or_default();
         Self {
             config,
