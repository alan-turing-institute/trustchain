pub mod attestation_encryption_utils;
pub mod attestation_utils;
pub mod attestor;
pub mod config;
pub mod data;
pub mod errors;
pub mod ion;
pub mod issuer;
pub mod middleware;
pub mod qrcode;
pub mod requester;
pub mod resolver;
pub mod root;
pub mod server;
pub mod state;
pub mod static_handlers;
<<<<<<< HEAD
pub mod verifier;

/// Fragment for service ID of Trustchain attestion
pub(crate) const ATTESTATION_FRAGMENT: &str = "#TrustchainAttestation";
=======
pub mod utils;
pub mod verifier;
>>>>>>> 49510f5b
<|MERGE_RESOLUTION|>--- conflicted
+++ resolved
@@ -14,12 +14,8 @@
 pub mod server;
 pub mod state;
 pub mod static_handlers;
-<<<<<<< HEAD
+pub mod utils;
 pub mod verifier;
 
 /// Fragment for service ID of Trustchain attestion
-pub(crate) const ATTESTATION_FRAGMENT: &str = "#TrustchainAttestation";
-=======
-pub mod utils;
-pub mod verifier;
->>>>>>> 49510f5b
+pub(crate) const ATTESTATION_FRAGMENT: &str = "#TrustchainAttestation";