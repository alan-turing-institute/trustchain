<<<<<<< HEAD
pub mod attestation_encryption_utils;
pub mod attestation_utils;
pub mod attestor;
=======
//! Trustchain HTTP server functionality.
>>>>>>> 20fbf789
pub mod config;
#[cfg(test)]
pub(crate) mod data;
pub mod errors;
pub mod ion;
pub mod issuer;
pub mod middleware;
pub mod qrcode;
pub mod requester;
pub mod resolver;
pub mod root;
pub mod server;
pub mod state;
pub mod static_handlers;
pub mod store;
pub mod utils;
pub mod verifier;

/// Fragment for service ID of Trustchain attestion
pub(crate) const ATTESTATION_FRAGMENT: &str = "#TrustchainAttestation";<|MERGE_RESOLUTION|>--- conflicted
+++ resolved
@@ -1,10 +1,7 @@
-<<<<<<< HEAD
+//! Trustchain HTTP server functionality.
 pub mod attestation_encryption_utils;
 pub mod attestation_utils;
 pub mod attestor;
-=======
-//! Trustchain HTTP server functionality.
->>>>>>> 20fbf789
 pub mod config;
 #[cfg(test)]
 pub(crate) mod data;
