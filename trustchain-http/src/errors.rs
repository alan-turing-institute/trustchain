--- conflicted
+++ resolved
@@ -25,14 +25,11 @@
     RootError(TrustchainRootError),
     #[error("Trustchain presentation error: {0}")]
     PresentationError(PresentationError),
-<<<<<<< HEAD
     // TODO: once needed in http propagate
     // #[error("Jose error: {0}")]
     // JoseError(JoseError),
-=======
     #[error("Trustchain key manager error: {0}")]
     KeyManagerError(KeyManagerError),
->>>>>>> 070a91a7
     #[error("Credential does not exist.")]
     CredentialDoesNotExist,
     #[error("No issuer available.")]
