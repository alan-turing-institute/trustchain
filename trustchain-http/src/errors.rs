--- conflicted
+++ resolved
@@ -21,24 +21,17 @@
     ResolverError(ResolverError),
     #[error("Trustchain issuer error: {0}")]
     IssuerError(IssuerError),
-<<<<<<< HEAD
-    // TODO: once needed in http propagate
-    // #[error("Jose error: {0}")]
-    // JoseError(JoseError),
-=======
     #[error("Trustchain root error: {0}")]
     RootError(TrustchainRootError),
     #[error("Trustchain presentation error: {0}")]
     PresentationError(PresentationError),
->>>>>>> d3c79067
+    // TODO: once needed in http propagate
+    // #[error("Jose error: {0}")]
+    // JoseError(JoseError),
     #[error("Credential does not exist.")]
     CredentialDoesNotExist,
     #[error("No issuer available.")]
     NoCredentialIssuer,
-<<<<<<< HEAD
-    #[error("Attestation request failed.")]
-    FailedAttestationRequest,
-=======
     #[error("Failed to verify credential.")]
     FailedToVerifyCredential,
     #[error("Invalid signature.")]
@@ -49,7 +42,8 @@
     FailedToDeserialize(serde_json::Error),
     #[error("Root event time not configured for verification.")]
     RootEventTimeNotSet,
->>>>>>> d3c79067
+    #[error("Attestation request failed.")]
+    FailedAttestationRequest,
 }
 
 impl From<ResolverError> for TrustchainHTTPError {
@@ -129,9 +123,6 @@
             err @ TrustchainHTTPError::NoCredentialIssuer => {
                 (StatusCode::BAD_REQUEST, err.to_string())
             }
-<<<<<<< HEAD
-            err @ TrustchainHTTPError::FailedAttestationRequest => {
-=======
             ref err @ TrustchainHTTPError::RootError(ref variant) => match variant {
                 TrustchainRootError::NoUniqueRootEvent(_) => {
                     (StatusCode::BAD_REQUEST, err.to_string())
@@ -157,7 +148,9 @@
                 (StatusCode::INTERNAL_SERVER_ERROR, err.to_string())
             }
             err @ TrustchainHTTPError::RootEventTimeNotSet => {
->>>>>>> d3c79067
+                (StatusCode::INTERNAL_SERVER_ERROR, err.to_string())
+            }
+            err @ TrustchainHTTPError::FailedAttestationRequest => {
                 (StatusCode::INTERNAL_SERVER_ERROR, err.to_string())
             }
         };
