use std::{collections::HashMap, path::PathBuf};

use josekit::{jwk::Jwk, jwt::JwtPayload};
use serde_json::Value;
use ssi::did::Service;
use trustchain_core::utils::generate_key;
use trustchain_ion::attestor::IONAttestor;

use crate::{
    attestation_encryption_utils::{
        josekit_to_ssi_jwk, ssi_to_josekit_jwk, DecryptVerify, Entity, SignEncrypt,
    },
    attestation_utils::{
        attestation_request_path, matching_endpoint, ContentCRChallenge, ContentCRInitiation,
        ElementwiseSerializeDeserialize, IdentityCRChallenge, IdentityCRInitiation,
        RequesterDetails,
    },
    attestation_utils::{CustomResponse, Nonce, TrustchainCRError},
    ATTESTATION_FRAGMENT,
};

/// Initiates part 1 attestation request (identity challenge-response).
///
/// This function generates a temporary key to use as an identifier throughout the challenge-response process.
/// It prompts the user to provide the organization name and operator name, which are included in the POST request
/// to the endpoint specified in the attestor's DID document.
pub async fn initiate_identity_challenge(
    org_name: &str,
    op_name: &str,
    services: &[Service],
) -> Result<(IdentityCRInitiation, PathBuf), TrustchainCRError> {
    // generate temp key
    let temp_s_key_ssi = generate_key();
    let temp_p_key_ssi = temp_s_key_ssi.to_public();
    let temp_s_key =
        ssi_to_josekit_jwk(&temp_s_key_ssi).map_err(|_| TrustchainCRError::FailedToGenerateKey)?;
    let temp_p_key =
        ssi_to_josekit_jwk(&temp_p_key_ssi).map_err(|_| TrustchainCRError::FailedToGenerateKey)?;

    // make identity_cr_initiation struct
    let requester = RequesterDetails {
        requester_org: org_name.to_owned(),
        operator_name: op_name.to_owned(),
    };
    let mut identity_cr_initiation = IdentityCRInitiation {
        temp_s_key: None,
        temp_p_key: Some(temp_p_key.clone()),
        requester_details: Some(requester.clone()),
    };

    // get endpoint and uri
    let url_path = "/did/attestor/identity/initiate";
    let endpoint = matching_endpoint(services, ATTESTATION_FRAGMENT)?;
    let uri = format!("{}{}", endpoint, url_path);

    // make POST request to endpoint
    let client = reqwest::Client::new();
    let result = client
        .post(uri)
        .json(&identity_cr_initiation)
        .send()
        .await
        .map_err(TrustchainCRError::Reqwest)?;

    if result.status() != 200 {
        return Err(TrustchainCRError::FailedToInitiateCR);
    }
    // create new directory for attestation request
    let path = attestation_request_path(&temp_s_key_ssi.to_public(), "requester")?;
    std::fs::create_dir_all(&path).map_err(|_| TrustchainCRError::FailedAttestationRequest)?;

    // Add secret key to struct
    identity_cr_initiation.temp_s_key = Some(temp_s_key);

    Ok((identity_cr_initiation, path))
}

/// Generates and posts response for part 1 of attesation process (identity challenge-response).
///
/// This function first decrypts and verifies the challenge received from attestor to extract
/// challenge nonce. It then signs the nonce with the requester's temporary secret key and
/// encrypts it with the attestor's public key, before posting the response to the attestor.
/// If post request is successful, the updated ```CRIdentityChallenge``` is returned.
pub async fn identity_response(
    path: &PathBuf,
    services: &[Service],
    attestor_p_key: &Jwk,
) -> Result<IdentityCRChallenge, TrustchainCRError> {
    // deserialise challenge struct from file
    let mut identity_challenge = IdentityCRChallenge::new()
        .elementwise_deserialize(path)?
        .ok_or(TrustchainCRError::FailedToDeserialize)?;
    // get temp secret key from file
    let identity_initiation = IdentityCRInitiation::new()
        .elementwise_deserialize(path)?
        .ok_or(TrustchainCRError::FailedToDeserialize)?;
    let temp_s_key = identity_initiation.temp_s_key()?;
    let temp_s_key_ssi = josekit_to_ssi_jwk(&temp_s_key)?;

    // decrypt and verify challenge
    let requester = Entity {};
<<<<<<< HEAD
    let decrypted_verified_payload = requester.decrypt_and_verify(
        identity_challenge
            .identity_challenge_signature
            .clone()
            .ok_or(TrustchainCRError::FieldNotFound)?,
        &temp_s_key,
        &attestor_p_key,
    )?;
    // sign and encrypt response
    let signed_encrypted_response = requester.sign_and_encrypt_claim(
        &decrypted_verified_payload,
        &temp_s_key,
        &attestor_p_key,
    )?;
    let key_id = temp_s_key_ssi.to_public().thumbprint()?;
=======
    let decrypted_verified_payload = requester
        .decrypt_and_verify(
            identity_challenge
                .identity_challenge_signature
                .clone()
                .unwrap(),
            &temp_s_key,
            attestor_p_key,
        )
        .unwrap();
    // sign and encrypt response
    let signed_encrypted_response = requester
        .sign_and_encrypt_claim(&decrypted_verified_payload, &temp_s_key, attestor_p_key)
        .unwrap();
    let key_id = temp_s_key_ssi.to_public().thumbprint().unwrap();
>>>>>>> 46ac3e50
    // get uri for POST request response
    let endpoint = matching_endpoint(services, ATTESTATION_FRAGMENT)?;
    let url_path = "/did/attestor/identity/respond";
    let uri = format!("{}{}/{}", endpoint, url_path, key_id);
    // POST response
    let client = reqwest::Client::new();
    let result = client
        .post(uri)
        .json(&signed_encrypted_response)
        .send()
        .await
        .map_err(TrustchainCRError::Reqwest)?;
    if result.status() != 200 {
        return Err(TrustchainCRError::FailedToRespond(result));
    }
    // extract nonce
    let nonce_str = decrypted_verified_payload
        .claim("identity_nonce")
        .ok_or(TrustchainCRError::ClaimNotFound)?
        .as_str()
        .ok_or(TrustchainCRError::FailedToConvertToStr(
            // Unwrap: not None since error would have propagated above if None
            decrypted_verified_payload
                .claim("identity_nonce")
                .unwrap()
                .clone(),
        ))?;
    let nonce = Nonce::from(String::from(nonce_str));
    // update struct
    identity_challenge.update_p_key = Some(attestor_p_key.clone());
    identity_challenge.identity_nonce = Some(nonce);
    identity_challenge.identity_response_signature = Some(signed_encrypted_response);

    Ok(identity_challenge)
}

/// Initiates part 2 attestation request (content challenge-response).
///
/// This function posts the to be attested to candidate DID (dDID) to the attestor's endpoint.
/// If the post request is successful, the response body contains the signed and encrypted
/// challenge payload with a hashmap that contains an encrypted nonce per signing key.
/// The response to the challenge is generated and posted to the attestor's endpoint.
/// If the post request and the verification of the response are successful, the
/// ```ContentCRInitiation``` and ```CRContentChallenge``` structs are returned.
pub async fn initiate_content_challenge(
    path: &PathBuf,
    ddid: &str,
    services: &[Service],
    attestor_p_key: &Jwk,
) -> Result<(ContentCRInitiation, ContentCRChallenge), TrustchainCRError> {
    // deserialise identity_cr_initiation and get key id
    let identity_cr_initiation = IdentityCRInitiation::new()
<<<<<<< HEAD
        .elementwise_deserialize(&path)?
        .ok_or(TrustchainCRError::FailedToDeserialize)?;
    let temp_s_key_ssi = josekit_to_ssi_jwk(&identity_cr_initiation.temp_s_key().cloned()?)?;
    let key_id = temp_s_key_ssi.to_public().thumbprint()?;
=======
        .elementwise_deserialize(path)
        .unwrap()
        .unwrap();
    let temp_s_key_ssi = josekit_to_ssi_jwk(&identity_cr_initiation.temp_s_key.unwrap()).unwrap();
    let key_id = temp_s_key_ssi.to_public().thumbprint().unwrap();
>>>>>>> 46ac3e50

    let content_cr_initiation = ContentCRInitiation {
        requester_did: Some(ddid.to_owned()),
    };
    // get uri for POST request response
    let endpoint = matching_endpoint(services, ATTESTATION_FRAGMENT)?;
    let url_path = "/did/attestor/content/initiate";
    let uri = format!("{}{}/{}", endpoint, url_path, key_id);
    // make POST request to endpoint
    let client = reqwest::Client::new();
    let result = client
        .post(uri)
        .json(&ddid)
        .send()
        .await
        .map_err(TrustchainCRError::Reqwest)?;
    if result.status() != 200 {
        println!("Status code: {}", result.status());
        return Err(TrustchainCRError::FailedToRespond(result));
    }

<<<<<<< HEAD
    let response_body: CustomResponse = result
        .json()
        .await
        .map_err(|err| TrustchainCRError::Reqwest(err))?;
    let signed_encrypted_challenge = response_body
        .data
        .ok_or(TrustchainCRError::ResponseMustContainData)?;
=======
    let response_body: CustomResponse = result.json().await.map_err(TrustchainCRError::Reqwest)?;
    let signed_encrypted_challenge = response_body.data.unwrap();
>>>>>>> 46ac3e50

    // response
    let (nonces, response) = content_response(
        path,
        &signed_encrypted_challenge.to_string(),
        services,
        attestor_p_key.clone(),
        &ddid.to_owned(),
    )
    .await?;
    let content_challenge = ContentCRChallenge {
        content_nonce: Some(nonces),
        content_challenge_signature: Some(signed_encrypted_challenge.to_string()),
        content_response_signature: Some(response),
    };
    Ok((content_cr_initiation, content_challenge))
}

/// Generates the response for the content challenge-response process and makes a POST request to
/// the attestor endpoint.
///
/// This function first decrypts (temporary secret key) and verifies (attestor's public key) the
/// challenge received from attestor to extract challenge nonces. It then decrypts each nonce with
/// the corresponding signing key from the requestor's candidate DID (dDID) document, before
/// posting the signed (temporary secret key) and encrypted (attestor's public key) response to
/// the attestor's endpoint.
/// If successful, the nonces and the (signed and encrypted) response are returned.
pub async fn content_response(
    path: &PathBuf,
    challenge: &str,
    services: &[Service],
    attestor_p_key: Jwk,
    ddid: &String,
) -> Result<(HashMap<String, Nonce>, String), TrustchainCRError> {
    // get keys
<<<<<<< HEAD
    let identity_initiation = IdentityCRInitiation::new()
        .elementwise_deserialize(path)?
        .ok_or(TrustchainCRError::FailedToDeserialize)?;
    let temp_s_key = identity_initiation.temp_s_key()?;
    let temp_s_key_ssi = josekit_to_ssi_jwk(temp_s_key)?;
=======
    let identity_initiation = IdentityCRInitiation::new().elementwise_deserialize(path);
    let temp_s_key = identity_initiation.unwrap().unwrap().temp_s_key.unwrap();
    let temp_s_key_ssi = josekit_to_ssi_jwk(&temp_s_key).unwrap();
>>>>>>> 46ac3e50
    // get endpoint
    let key_id = temp_s_key_ssi.to_public().thumbprint()?;
    let endpoint = matching_endpoint(services, ATTESTATION_FRAGMENT)?;
    let url_path = "/did/attestor/content/respond";
    let uri = format!("{}{}/{}", endpoint, url_path, key_id);

    // decrypt and verify payload
    let requester = Entity {};
    let decrypted_verified_payload =
        requester.decrypt_and_verify(challenge.to_owned(), &temp_s_key, &attestor_p_key)?;
    // extract map with decrypted nonces from payload and decrypt each nonce
    let challenges_map: HashMap<String, String> = serde_json::from_value(
        decrypted_verified_payload
            .claim("challenges")
            .ok_or(TrustchainCRError::ClaimNotFound)?
            .clone(),
    )?;

    // keymap with requester secret keys
<<<<<<< HEAD
    let ion_attestor = IONAttestor::new(&ddid);
    let signing_keys = ion_attestor.signing_keys()?;
    // iterate over all keys, convert to Jwk (josekit)
    let mut signing_keys_map: HashMap<String, Jwk> = HashMap::new();
    for key in signing_keys {
        let key_id = key.thumbprint()?;
        let jwk = ssi_to_josekit_jwk(&key)?;
        signing_keys_map.insert(key_id, jwk);
    }
=======
    let ion_attestor = IONAttestor::new(ddid);
    let signing_keys = ion_attestor.signing_keys().unwrap();
    // iterate over all keys, convert to Jwk (josekit) -> TODO: functional
    // let mut signing_keys_map: HashMap<String, Jwk> = HashMap::new();
    // for key in signing_keys {
    //     let key_id = key.thumbprint().unwrap();
    //     let jwk = ssi_to_josekit_jwk(&key).unwrap();
    //     signing_keys_map.insert(key_id, jwk);
    // }
>>>>>>> 46ac3e50

    // TODO: make functional version work with error propagation for HashMap fold
    // let signing_keys_map = signing_keys
    //     .into_iter()
    //     .fold(HashMap::new(), |mut acc, key| {
    //         let key_id = key.thumbprint().unwrap();
    //         let jwk = ssi_to_josekit_jwk(&key);
    //         acc.insert(key_id, jwk);
    //         acc
    //     });

<<<<<<< HEAD
    let mut decrypted_nonces: HashMap<String, Nonce> = HashMap::new();
    for (key_id, nonce) in challenges_map.iter() {
        let payload = requester.decrypt(
            &Value::from(nonce.clone()),
            signing_keys_map
                .get(key_id)
                .ok_or(TrustchainCRError::KeyNotFound)?,
        )?;
        decrypted_nonces.insert(
            String::from(key_id),
            Nonce::from(
                payload
                    .claim("nonce")
                    .ok_or(TrustchainCRError::ClaimNotFound)?
                    .as_str()
                    .ok_or(TrustchainCRError::FailedToConvertToStr(
                        // Unwrap: not None since error would have propagated above if None
                        payload.claim("nonce").unwrap().clone(),
                    ))?
                    .to_string(),
            ),
        );
    }
=======
    let decrypted_nonces: HashMap<String, Nonce> =
        challenges_map
            .iter()
            .fold(HashMap::new(), |mut acc, (key_id, nonce)| {
                acc.insert(
                    String::from(key_id),
                    Nonce::from(
                        requester
                            .decrypt(
                                &Value::from(nonce.clone()),
                                signing_keys_map.get(key_id).unwrap(),
                            )
                            .unwrap()
                            .claim("nonce")
                            .unwrap()
                            .as_str()
                            .unwrap()
                            .to_string(),
                    ),
                );
>>>>>>> 46ac3e50

    // sign and encrypt response
    let value: serde_json::Value = serde_json::to_value(&decrypted_nonces)?;
    let mut payload = JwtPayload::new();
    payload.set_claim("nonces", Some(value))?;
    let signed_encrypted_response =
        requester.sign_and_encrypt_claim(&payload, &temp_s_key, &attestor_p_key)?;
    // post response to endpoint
    let client = reqwest::Client::new();
    let result = client
        .post(uri)
        .json(&signed_encrypted_response)
        .send()
        .await
        .map_err(TrustchainCRError::Reqwest)?;
    if result.status() != 200 {
        println!("Status code: {}", result.status());
        return Err(TrustchainCRError::FailedToRespond(result));
    }
    Ok((decrypted_nonces, signed_encrypted_response))
}<|MERGE_RESOLUTION|>--- conflicted
+++ resolved
@@ -99,7 +99,6 @@
 
     // decrypt and verify challenge
     let requester = Entity {};
-<<<<<<< HEAD
     let decrypted_verified_payload = requester.decrypt_and_verify(
         identity_challenge
             .identity_challenge_signature
@@ -112,26 +111,9 @@
     let signed_encrypted_response = requester.sign_and_encrypt_claim(
         &decrypted_verified_payload,
         &temp_s_key,
-        &attestor_p_key,
+        attestor_p_key,
     )?;
     let key_id = temp_s_key_ssi.to_public().thumbprint()?;
-=======
-    let decrypted_verified_payload = requester
-        .decrypt_and_verify(
-            identity_challenge
-                .identity_challenge_signature
-                .clone()
-                .unwrap(),
-            &temp_s_key,
-            attestor_p_key,
-        )
-        .unwrap();
-    // sign and encrypt response
-    let signed_encrypted_response = requester
-        .sign_and_encrypt_claim(&decrypted_verified_payload, &temp_s_key, attestor_p_key)
-        .unwrap();
-    let key_id = temp_s_key_ssi.to_public().thumbprint().unwrap();
->>>>>>> 46ac3e50
     // get uri for POST request response
     let endpoint = matching_endpoint(services, ATTESTATION_FRAGMENT)?;
     let url_path = "/did/attestor/identity/respond";
@@ -184,18 +166,10 @@
 ) -> Result<(ContentCRInitiation, ContentCRChallenge), TrustchainCRError> {
     // deserialise identity_cr_initiation and get key id
     let identity_cr_initiation = IdentityCRInitiation::new()
-<<<<<<< HEAD
-        .elementwise_deserialize(&path)?
+        .elementwise_deserialize(path)?
         .ok_or(TrustchainCRError::FailedToDeserialize)?;
     let temp_s_key_ssi = josekit_to_ssi_jwk(&identity_cr_initiation.temp_s_key().cloned()?)?;
     let key_id = temp_s_key_ssi.to_public().thumbprint()?;
-=======
-        .elementwise_deserialize(path)
-        .unwrap()
-        .unwrap();
-    let temp_s_key_ssi = josekit_to_ssi_jwk(&identity_cr_initiation.temp_s_key.unwrap()).unwrap();
-    let key_id = temp_s_key_ssi.to_public().thumbprint().unwrap();
->>>>>>> 46ac3e50
 
     let content_cr_initiation = ContentCRInitiation {
         requester_did: Some(ddid.to_owned()),
@@ -217,18 +191,10 @@
         return Err(TrustchainCRError::FailedToRespond(result));
     }
 
-<<<<<<< HEAD
-    let response_body: CustomResponse = result
-        .json()
-        .await
-        .map_err(|err| TrustchainCRError::Reqwest(err))?;
+    let response_body: CustomResponse = result.json().await.map_err(TrustchainCRError::Reqwest)?;
     let signed_encrypted_challenge = response_body
         .data
         .ok_or(TrustchainCRError::ResponseMustContainData)?;
-=======
-    let response_body: CustomResponse = result.json().await.map_err(TrustchainCRError::Reqwest)?;
-    let signed_encrypted_challenge = response_body.data.unwrap();
->>>>>>> 46ac3e50
 
     // response
     let (nonces, response) = content_response(
@@ -264,17 +230,11 @@
     ddid: &String,
 ) -> Result<(HashMap<String, Nonce>, String), TrustchainCRError> {
     // get keys
-<<<<<<< HEAD
     let identity_initiation = IdentityCRInitiation::new()
         .elementwise_deserialize(path)?
         .ok_or(TrustchainCRError::FailedToDeserialize)?;
     let temp_s_key = identity_initiation.temp_s_key()?;
     let temp_s_key_ssi = josekit_to_ssi_jwk(temp_s_key)?;
-=======
-    let identity_initiation = IdentityCRInitiation::new().elementwise_deserialize(path);
-    let temp_s_key = identity_initiation.unwrap().unwrap().temp_s_key.unwrap();
-    let temp_s_key_ssi = josekit_to_ssi_jwk(&temp_s_key).unwrap();
->>>>>>> 46ac3e50
     // get endpoint
     let key_id = temp_s_key_ssi.to_public().thumbprint()?;
     let endpoint = matching_endpoint(services, ATTESTATION_FRAGMENT)?;
@@ -294,8 +254,7 @@
     )?;
 
     // keymap with requester secret keys
-<<<<<<< HEAD
-    let ion_attestor = IONAttestor::new(&ddid);
+    let ion_attestor = IONAttestor::new(ddid);
     let signing_keys = ion_attestor.signing_keys()?;
     // iterate over all keys, convert to Jwk (josekit)
     let mut signing_keys_map: HashMap<String, Jwk> = HashMap::new();
@@ -304,17 +263,6 @@
         let jwk = ssi_to_josekit_jwk(&key)?;
         signing_keys_map.insert(key_id, jwk);
     }
-=======
-    let ion_attestor = IONAttestor::new(ddid);
-    let signing_keys = ion_attestor.signing_keys().unwrap();
-    // iterate over all keys, convert to Jwk (josekit) -> TODO: functional
-    // let mut signing_keys_map: HashMap<String, Jwk> = HashMap::new();
-    // for key in signing_keys {
-    //     let key_id = key.thumbprint().unwrap();
-    //     let jwk = ssi_to_josekit_jwk(&key).unwrap();
-    //     signing_keys_map.insert(key_id, jwk);
-    // }
->>>>>>> 46ac3e50
 
     // TODO: make functional version work with error propagation for HashMap fold
     // let signing_keys_map = signing_keys
@@ -326,7 +274,6 @@
     //         acc
     //     });
 
-<<<<<<< HEAD
     let mut decrypted_nonces: HashMap<String, Nonce> = HashMap::new();
     for (key_id, nonce) in challenges_map.iter() {
         let payload = requester.decrypt(
@@ -350,28 +297,6 @@
             ),
         );
     }
-=======
-    let decrypted_nonces: HashMap<String, Nonce> =
-        challenges_map
-            .iter()
-            .fold(HashMap::new(), |mut acc, (key_id, nonce)| {
-                acc.insert(
-                    String::from(key_id),
-                    Nonce::from(
-                        requester
-                            .decrypt(
-                                &Value::from(nonce.clone()),
-                                signing_keys_map.get(key_id).unwrap(),
-                            )
-                            .unwrap()
-                            .claim("nonce")
-                            .unwrap()
-                            .as_str()
-                            .unwrap()
-                            .to_string(),
-                    ),
-                );
->>>>>>> 46ac3e50
 
     // sign and encrypt response
     let value: serde_json::Value = serde_json::to_value(&decrypted_nonces)?;
